# app/__init__.py

import os
from flask import Flask
from flask_sqlalchemy import SQLAlchemy
from flask_migrate import Migrate
from flask_jwt_extended import JWTManager
from flask_cors import CORS
from dotenv import load_dotenv
<<<<<<< HEAD
from flask_jwt_extended import JWTManager
from flask_cors import CORS
from config import Config

# Load environment variables
load_dotenv()

=======

# Load environment variables from .env
load_dotenv()

>>>>>>> 0613bd83
# Initialize extensions
db = SQLAlchemy()
migrate = Migrate()
jwt = JWTManager()

def create_app():
    app = Flask(__name__)

<<<<<<< HEAD
    # Load config
    app.config["SQLALCHEMY_DATABASE_URI"] = os.getenv("DATABASE_URI", "sqlite:///default.db")
    app.config["SQLALCHEMY_TRACK_MODIFICATIONS"] = False
    app.config.from_object(Config)

    # Init extensions
=======
    # --- Configuration ---
    app.config["SQLALCHEMY_DATABASE_URI"] = os.getenv("DATABASE_URI", "sqlite:///default.db")
    app.config["SQLALCHEMY_TRACK_MODIFICATIONS"] = False
    app.config["JWT_SECRET_KEY"] = os.getenv("JWT_SECRET_KEY", "super-secret-dev-key")
    app.config["CORS_HEADERS"] = "Content-Type"

    # --- Initialize Extensions ---
>>>>>>> 0613bd83
    db.init_app(app)
    migrate.init_app(app, db)
    jwt.init_app(app)
    CORS(app)

<<<<<<< HEAD
    # Import models after db init
    from . import models
    from .models import (
        Store, User, Category, Product, StoreProduct, Sale, SaleItem,
        Supplier, Purchase, PurchaseItem, SupplyRequest,
        StockTransfer, StockTransferItem, AuditLog
    )

    # Register blueprints
    from app .routes.auth import auth_bp
    from app .routes.store_routes import store_bp
    from app .routes.routes import routes 

    app.register_blueprint(auth_bp)
    app.register_blueprint(store_bp)
    app.register_blueprint(routes)
=======
    # --- Import Models (needed for Flask-Migrate) ---
    from app.models import (
        Store,
        User,
        Category,
        Product,
        StoreProduct,
        Sale,
        SaleItem,
        Supplier,
        Purchase,
        PurchaseItem,
        SupplyRequest,
        StockTransfer,
        StockTransferItem,
        AuditLog
    )

    # --- Register Blueprints ---
    from app.routes.auth_routes import auth_bp
    from app.routes.store_routes import store_bp
    from app.routes.sales_routes import sales_bp
    from app.routes.inventory_routes import inventory_bp

    app.register_blueprint(auth_bp)
    app.register_blueprint(store_bp)
    app.register_blueprint(sales_bp)
    app.register_blueprint(inventory_bp)
>>>>>>> 0613bd83

    return app<|MERGE_RESOLUTION|>--- conflicted
+++ resolved
@@ -7,20 +7,10 @@
 from flask_jwt_extended import JWTManager
 from flask_cors import CORS
 from dotenv import load_dotenv
-<<<<<<< HEAD
-from flask_jwt_extended import JWTManager
-from flask_cors import CORS
-from config import Config
-
-# Load environment variables
-load_dotenv()
-
-=======
 
 # Load environment variables from .env
 load_dotenv()
 
->>>>>>> 0613bd83
 # Initialize extensions
 db = SQLAlchemy()
 migrate = Migrate()
@@ -29,14 +19,6 @@
 def create_app():
     app = Flask(__name__)
 
-<<<<<<< HEAD
-    # Load config
-    app.config["SQLALCHEMY_DATABASE_URI"] = os.getenv("DATABASE_URI", "sqlite:///default.db")
-    app.config["SQLALCHEMY_TRACK_MODIFICATIONS"] = False
-    app.config.from_object(Config)
-
-    # Init extensions
-=======
     # --- Configuration ---
     app.config["SQLALCHEMY_DATABASE_URI"] = os.getenv("DATABASE_URI", "sqlite:///default.db")
     app.config["SQLALCHEMY_TRACK_MODIFICATIONS"] = False
@@ -44,30 +26,11 @@
     app.config["CORS_HEADERS"] = "Content-Type"
 
     # --- Initialize Extensions ---
->>>>>>> 0613bd83
     db.init_app(app)
     migrate.init_app(app, db)
     jwt.init_app(app)
     CORS(app)
 
-<<<<<<< HEAD
-    # Import models after db init
-    from . import models
-    from .models import (
-        Store, User, Category, Product, StoreProduct, Sale, SaleItem,
-        Supplier, Purchase, PurchaseItem, SupplyRequest,
-        StockTransfer, StockTransferItem, AuditLog
-    )
-
-    # Register blueprints
-    from app .routes.auth import auth_bp
-    from app .routes.store_routes import store_bp
-    from app .routes.routes import routes 
-
-    app.register_blueprint(auth_bp)
-    app.register_blueprint(store_bp)
-    app.register_blueprint(routes)
-=======
     # --- Import Models (needed for Flask-Migrate) ---
     from app.models import (
         Store,
@@ -96,6 +59,5 @@
     app.register_blueprint(store_bp)
     app.register_blueprint(sales_bp)
     app.register_blueprint(inventory_bp)
->>>>>>> 0613bd83
 
     return app