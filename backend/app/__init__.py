--- conflicted
+++ resolved
@@ -1,4 +1,5 @@
 import os
+from flask import Flask, redirect, url_for
 from flask import Flask, redirect, url_for
 from flask_sqlalchemy import SQLAlchemy
 from flask_migrate import Migrate
@@ -29,10 +30,7 @@
     app.config["SQLALCHEMY_DATABASE_URI"] = os.getenv("DATABASE_URL", "sqlite:///default.db")
     app.config["SQLALCHEMY_TRACK_MODIFICATIONS"] = False
     app.config["JWT_SECRET_KEY"] = os.getenv("JWT_SECRET_KEY", "super-secret-dev-key")
-<<<<<<< HEAD
     # app.config["CORS_HEADERS"] = "Content-Type" # Already commented out, good!
-=======
->>>>>>> 95ff3caf
     app.config["DEBUG"] = os.getenv("FLASK_DEBUG", "False").lower() in ('true', '1', 't')
 
 
@@ -41,20 +39,20 @@
 
     app.config['SWAGGER'] = {
         'title': 'MyDuka API',
+        'title': 'MyDuka API',
         'uiversion': 3,
-<<<<<<< HEAD
         # ✅ FIX: REMOVE OR COMMENT OUT THIS 'headers' KEY ENTIRELY
         # 'headers': [
         #     ('Access-Control-Allow-Origin', '*'),
         #     ('Access-Control-Allow-Methods', "GET, POST, PUT, DELETE, OPTIONS"),
         #     ('Access-Control-Allow-Credentials', "true"),
         # ],
-=======
->>>>>>> 95ff3caf
         'specs': [
             {
                 'endpoint': 'apispec_1',
                 'route': '/apispec_1.json',
+                'rule_filter': lambda rule: True,
+                'model_filter': lambda tag: True,
                 'rule_filter': lambda rule: True,
                 'model_filter': lambda tag: True,
             }
@@ -98,19 +96,7 @@
     db.init_app(app)
     migrate.init_app(app, db)
     jwt.init_app(app)
-<<<<<<< HEAD
     CORS(app) # This should now work correctly without interference
-=======
-
-    # ✅ FIXED CORS CONFIG
-    CORS(app, 
-    resources={r"/api/*": {"origins": "http://localhost:5173"}},
-    supports_credentials=True,
-    allow_headers=["Content-Type", "Authorization"],
-    methods=["GET", "POST", "PUT", "DELETE", "OPTIONS"]
-    )
-
->>>>>>> 95ff3caf
     swagger.init_app(app)
 
     # --- Import Models --->>>>>>> main
@@ -166,6 +152,7 @@
             description: Redirect to Swagger UI
         """
         return redirect(url_for('flasgger.apidocs'))
+        return redirect(url_for('flasgger.apidocs'))
 
     # --- Logging ---
 
