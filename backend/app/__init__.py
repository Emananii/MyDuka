# app.py

import os
from flask import Flask, redirect, url_for
from flask_sqlalchemy import SQLAlchemy
from flask_migrate import Migrate
from flask_jwt_extended import JWTManager
from flask_cors import CORS
from dotenv import load_dotenv
import logging
from logging.handlers import RotatingFileHandler
from flasgger import Swagger

# Load environment variables from .env
load_dotenv()

# Initialize extensions
db = SQLAlchemy()
migrate = Migrate()
jwt = JWTManager()
swagger = Swagger()

# Import the registration function for error handlers
from app.error_handlers import register_error_handlers

def create_app():
    app = Flask(__name__)
    
    # CORS FIX: Full CORS setup for preflight and credentials
    CORS(app, resources={r"/*": {"origins": "http://localhost:5173"}},
         supports_credentials=True,
         methods=["GET", "POST", "PUT", "PATCH", "DELETE", "OPTIONS"],
         allow_headers=["Content-Type", "Authorization"])

    # --- Configuration ---
    app.config["SQLALCHEMY_DATABASE_URI"] = os.getenv("DATABASE_URI")
    app.config["SQLALCHEMY_TRACK_MODIFICATIONS"] = False
    app.config["JWT_SECRET_KEY"] = os.getenv("JWT_SECRET_KEY", "super-secret-dev-key")
    app.config["DEBUG"] = os.getenv("FLASK_DEBUG", "False").lower() in ('true', '1', 't')
    app.config["JWT_ACCESS_TOKEN_EXPIRES"] = False

    # Flasgger configuration
    app.config['SWAGGER'] = {
        'title': 'MyDuka API',
        'uiversion': 3,
        'specs': [
            {
                'endpoint': 'apispec_1',
                'route': '/apispec_1.json',
                'rule_filter': lambda rule: True,
                'model_filter': lambda tag: True,
            }
        ],
        'static_url_path': '/flasgger_static',
        'swagger_ui_bundle_path': '/flasgger_static/swagger-ui-bundle.js',
        'swagger_ui_css_path': '/flasgger_static/swagger-ui.css',
        'securityDefinitions': {
            'Bearer': {
                'type': 'apiKey',
                'name': 'Authorization',
                'in': 'header',
                'description': 'JWT Authorization header using the Bearer scheme. Example: "Authorization: Bearer {token}"'
            }
        },
        'security': [
            {'Bearer': []}
        ]
    }

    # --- Initialize Extensions ---
    db.init_app(app)
    migrate.init_app(app, db)
    jwt.init_app(app)
    swagger.init_app(app)

    # --- Import Models (needed for Flask-Migrate) ---
    from app import models 

    # --- Register Blueprints ---
    from app.routes.auth_routes import auth_bp
    from app.routes.store_routes import store_bp # Assuming this is still 'store_bp' as per your last app.py
    from app.routes.sales_routes import sales_bp
    from app.routes.inventory_routes import inventory_bp
    from app.routes.report_routes import report_bp  
<<<<<<< HEAD
    from app.users.routes import users_bp
    from app.routes.purchase_routes import purchase_bp
    from app.routes.supply_routes import supply_bp
=======

    # ✅ FIX: Import YOUR API user routes blueprint (now named users_api_bp)
    from app.routes.user_routes import users_api_bp 

    # ✅ FIX: Import your TEAMMATE'S user routes blueprint and give it an alias
    # This assumes the blueprint in app/users/routes.py is named 'users_bp' internally.
    from app.users.routes import users_bp as teammate_users_bp 
>>>>>>> ec9ff8b2

    app.register_blueprint(auth_bp)
    app.register_blueprint(store_bp)
    app.register_blueprint(sales_bp)
<<<<<<< HEAD
    app.register_blueprint(supply_bp)
    app.register_blueprint(inventory_bp, url_prefix='/api/inventory')
    app.register_blueprint(report_bp) 
    app.register_blueprint(users_bp, url_prefix='/users')
    app.register_blueprint(purchase_bp)


=======
    app.register_blueprint(inventory_bp)
    app.register_blueprint(report_bp) 

    # ✅ FIX: Register YOUR API user routes blueprint without an additional url_prefix
    # because it already has /api/users defined within itself.
    app.register_blueprint(users_api_bp)

    # ✅ FIX: Register your TEAMMATE'S user routes blueprint with its intended url_prefix
    # This will make its routes accessible under /users/
    app.register_blueprint(teammate_users_bp, url_prefix='/users')

    # CORS configuration should be after blueprint registration
    CORS(app, resources={r"/*": {"origins": ["http://localhost:5173", "http://127.0.0.1:5173"], "supports_credentials": True}})
    
>>>>>>> ec9ff8b2
    # --- Register Global Error Handlers ---
    register_error_handlers(app)

    # --- NEW: Root Route for Swagger UI ---
    @app.route('/')
    def index():
        """
        Redirects to the Swagger UI documentation.
        ---
        responses:
          302:
            description: Redirect to Swagger UI
        """
        return redirect(url_for('flasgger.apidocs'))


    # --- Configure Logging ---
    if not app.debug and not app.testing:
        if not os.path.exists('logs'):
            os.mkdir('logs')
        file_handler = RotatingFileHandler('logs/app.log', maxBytes=10240, backupCount=10)
        formatter = logging.Formatter(
            '%(asctime)s %(levelname)s: %(message)s [in %(pathname)s:%(lineno)d]'
        )
        file_handler.setFormatter(formatter)
        file_handler.setLevel(logging.INFO)

        app.logger.addHandler(file_handler)

        app.logger.setLevel(logging.INFO)
        app.logger.info('Application startup')

    return app<|MERGE_RESOLUTION|>--- conflicted
+++ resolved
@@ -82,11 +82,6 @@
     from app.routes.sales_routes import sales_bp
     from app.routes.inventory_routes import inventory_bp
     from app.routes.report_routes import report_bp  
-<<<<<<< HEAD
-    from app.users.routes import users_bp
-    from app.routes.purchase_routes import purchase_bp
-    from app.routes.supply_routes import supply_bp
-=======
 
     # ✅ FIX: Import YOUR API user routes blueprint (now named users_api_bp)
     from app.routes.user_routes import users_api_bp 
@@ -94,20 +89,10 @@
     # ✅ FIX: Import your TEAMMATE'S user routes blueprint and give it an alias
     # This assumes the blueprint in app/users/routes.py is named 'users_bp' internally.
     from app.users.routes import users_bp as teammate_users_bp 
->>>>>>> ec9ff8b2
 
     app.register_blueprint(auth_bp)
     app.register_blueprint(store_bp)
     app.register_blueprint(sales_bp)
-<<<<<<< HEAD
-    app.register_blueprint(supply_bp)
-    app.register_blueprint(inventory_bp, url_prefix='/api/inventory')
-    app.register_blueprint(report_bp) 
-    app.register_blueprint(users_bp, url_prefix='/users')
-    app.register_blueprint(purchase_bp)
-
-
-=======
     app.register_blueprint(inventory_bp)
     app.register_blueprint(report_bp) 
 
@@ -122,7 +107,6 @@
     # CORS configuration should be after blueprint registration
     CORS(app, resources={r"/*": {"origins": ["http://localhost:5173", "http://127.0.0.1:5173"], "supports_credentials": True}})
     
->>>>>>> ec9ff8b2
     # --- Register Global Error Handlers ---
     register_error_handlers(app)
 
