--- conflicted
+++ resolved
@@ -2,15 +2,12 @@
 from flask import Flask
 from flask_sqlalchemy import SQLAlchemy
 from flask_migrate import Migrate
-<<<<<<< HEAD
 from dotenv import load_dotenv
 
 load_dotenv()
-=======
 from flask_jwt_extended import JWTManager
 from flask_cors import CORS
 from config import Config
->>>>>>> d7bc83a7
 
 db = SQLAlchemy()
 migrate = Migrate()
@@ -18,16 +15,13 @@
 
 def create_app():
     app = Flask(__name__)
-<<<<<<< HEAD
 
     # Config
     app.config["SQLALCHEMY_DATABASE_URI"] = os.getenv("DATABASE_URI", "sqlite:///default.db")
     app.config["SQLALCHEMY_TRACK_MODIFICATIONS"] = False
 
     # Initialize extensions
-=======
     app.config.from_object(Config)
->>>>>>> d7bc83a7
     db.init_app(app)
     migrate.init_app(app, db)
     jwt.init_app(app)
@@ -37,7 +31,6 @@
     from app.routes.auth import auth_bp
     from app.routes.store_routes import store_bp
 
-<<<<<<< HEAD
     # Import models AFTER initializing db
     
     from .models import (
@@ -61,9 +54,7 @@
     # Register routes AFTER importing models
     from .routes import routes
     app.register_blueprint(routes)
-=======
     app.register_blueprint(auth_bp)
     app.register_blueprint(store_bp)
->>>>>>> d7bc83a7
 
     return app