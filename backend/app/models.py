--- conflicted
+++ resolved
@@ -4,21 +4,16 @@
 from sqlalchemy.ext.hybrid import hybrid_property
 from sqlalchemy import select, func # Added select and func
 from . import db
-
-from app.auth.utils import hash_password, verify_password  
-from app.enums import UserRole, SupplyRequestStatus, StockTransferStatus
-=======
 # ✅ Added: Import Argon2 utilities
 from app.auth.utils import hash_password, verify_password
 from decimal import Decimal
-
 
 
 class SerializerMixin:
     def to_dict(self):
         return {
             column.key: getattr(self, column.key)
-            for column in self.__mapper__.columns  
+            for column in self.__mapper__.columns  # type: ignore
             if not column.key.startswith('_')
         }
 
@@ -50,22 +45,6 @@
 
     name = db.Column(db.String, nullable=False)
     email = db.Column(db.String, nullable=False, unique=True, index=True)
-
-    password_hash = db.Column(db.String(255), nullable=False) 
-    role = db.Column(db.Enum(UserRole), nullable=False)
-    is_active = db.Column(db.Boolean, default=True)
-    store_id = db.Column(db.Integer, db.ForeignKey('stores.id'), index=True)
-
-    
-    created_by = db.Column(db.Integer, db.ForeignKey('users.id'))  
-    creator = db.relationship('User', remote_side='User.id', backref='created_users')
-
-    sales = db.relationship('Sale', backref='cashier', foreign_keys='Sale.cashier_id')
-    supply_requests = db.relationship('SupplyRequest', backref='clerk', foreign_keys='SupplyRequest.clerk_id')
-    approved_supply_requests = db.relationship('SupplyRequest', backref='admin', foreign_keys='SupplyRequest.admin_id')
-    initiated_transfers = db.relationship('StockTransfer', backref='initiator', foreign_keys='StockTransfer.initiated_by')
-    approved_transfers = db.relationship('StockTransfer', backref='approver', foreign_keys='StockTransfer.approved_by')
-=======
     # ✅ Changed: Renamed and length set for Argon2
     password_hash = db.Column(db.String(255), nullable=True)
     role = db.Column(db.Enum('merchant', 'admin', 'clerk',
@@ -90,36 +69,25 @@
     approved_transfers = db.relationship(
         'StockTransfer', backref='approver', foreign_keys='StockTransfer.approved_by')
 
-<<<<<<< HEAD
     def __init__(self, name, email, password, role, store_id=None, created_by=None, is_active=True):  # ✅ Added created_by
-=======
-    def __init__(self, name, email, password, role, store_id=None, created_by=None, is_active=True):  
->>>>>>> 14e2313e
         self.name = name
         self.email = email
-        self.password_hash = hash_password(password)  
+        self.password_hash = hash_password(password)  # ✅ Secure Argon2 hash
         self.role = role
         self.store_id = store_id
         self.created_by = created_by
-<<<<<<< HEAD
         self.is_active = True  # Default to active
-=======
-        self.is_active = is_active
->>>>>>> 14e2313e
 
     def check_password(self, password):
-
-        return verify_password(self.password_hash, password)  
         # ✅ Secure verification
         return verify_password(self.password_hash, password)
 
-
     def to_dict(self):
         data = super().to_dict()
-        data.pop('password_hash', None)  
+        data.pop('password_hash', None)  # ✅ Hide sensitive info
         return data
 
-    def __repr__(self):  
+    def __repr__(self):  # ✅ Optional: useful debug info
         return f"<User {self.email} ({self.role})>"
 
 
@@ -258,12 +226,8 @@
     product_id = db.Column(db.Integer, db.ForeignKey('products.id'))
     clerk_id = db.Column(db.Integer, db.ForeignKey('users.id'))
     requested_quantity = db.Column(db.Integer, nullable=False)
-
-    status = db.Column(db.Enum(SupplyRequestStatus), default=SupplyRequestStatus.PENDING)
-=======
     status = db.Column(db.Enum('pending', 'approved', 'declined',
                        name='supply_status'), default='pending')
-
     admin_id = db.Column(db.Integer, db.ForeignKey('users.id'))
     admin_response = db.Column(db.Text)
 
@@ -284,12 +248,8 @@
     to_store_id = db.Column(db.Integer, db.ForeignKey('stores.id'))
     initiated_by = db.Column(db.Integer, db.ForeignKey('users.id'))
     approved_by = db.Column(db.Integer, db.ForeignKey('users.id'))
-
-    status = db.Column(db.Enum(StockTransferStatus), default=StockTransferStatus.PENDING)
-=======
     status = db.Column(db.Enum('pending', 'approved', 'rejected',
                        name='transfer_status'), default='pending')
-
     transfer_date = db.Column(db.DateTime, default=datetime.utcnow)
     notes = db.Column(db.Text)
     stock_transfer_items = db.relationship(
