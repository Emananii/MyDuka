from flask import Blueprint, request, jsonify, abort
from flask_jwt_extended import jwt_required, get_jwt_identity
from datetime import datetime, timezone # Use timezone.utc for datetime.utcnow() replacement
from app import db
from app.models import (
<<<<<<< HEAD
    Store, StoreProduct, SupplyRequest, StockTransfer, # Added StockTransfer
=======
    Store, StoreProduct, SupplyRequest, StockTransferItem,
>>>>>>> 1f837ef0
    StockTransferItem, Product, User,
    SupplyRequestStatus, StockTransferStatus
)
from app.routes.auth_routes import role_required # Make sure this import path is correct
from sqlalchemy import or_ # For complex queries like search

store_bp = Blueprint("stores", __name__, url_prefix="/api/stores")

# Helper function to get user's accessible store IDs
# This logic determines what stores a user can manage/view based on their role
def get_user_accessible_store_ids(user_id, user_role):
    if user_role == "admin":
        # Admin can access all active stores
        return [s.id for s in Store.query.filter_by(is_deleted=False).all()]
    elif user_role == "merchant":
        # Merchant can only access stores where they are the merchant_id
        # Assuming Store model has a merchant_id column
        return [s.id for s in Store.query.filter_by(merchant_id=user_id, is_deleted=False).all()]
    elif user_role in ("clerk", "cashier"):
        # Clerks/Cashiers can only access their assigned store
        user = User.query.get(user_id)
        if user and user.store_id and not user.store.is_deleted:
            return [user.store_id]
    return []

# Helper function to check if user has access to a specific store
def check_store_access(store_id, current_user_id, current_user_role):
    accessible_ids = get_user_accessible_store_ids(current_user_id, current_user_role)
    if store_id not in accessible_ids:
        abort(403, description="Forbidden: You do not have access to this store.")


# Create a new store (Merchant only)
@store_bp.route("/", methods=["POST"]) # Changed route from /store/create for RESTfulness
@jwt_required()
@role_required("merchant")
def create_store():
<<<<<<< HEAD
=======
    data = request.get_json() or {}
    name = data.get("name")
    address = data.get("address")

    if not name or not isinstance(name, str):
        abort(400, description="Store name is required and must be a string.")

    user_id = get_jwt_identity()
    store = Store(name=name.strip(), address=data.get("address"))
>>>>>>> 1f837ef0
    """
    Create a new store.
    ---
    tags:
      - Stores
    security:
      - Bearer: []
    parameters:
      - in: body
        name: body
        schema:
          type: object
          required:
            - name
          properties:
            name:
              type: string
              description: The name of the new store.
              example: "MyDuka Downtown"
            address:
              type: string
              description: The physical address of the store.
              example: "123 Market Street, Nairobi"
            is_active:
              type: boolean
              description: Initial active status of the store. Defaults to true.
              example: true
    responses:
      201:
        description: Store created successfully.
        schema:
          type: object
          properties:
            message: {type: string}
            store:
              type: object
              properties:
                id: {type: integer}
                name: {type: string}
                address: {type: string}
                is_active: {type: boolean}
                is_deleted: {type: boolean}
      400:
        description: Bad request, e.g., missing store name.
      401:
        description: Unauthorized, JWT token is missing or invalid.
      403:
        description: Forbidden, user does not have 'merchant' role.
    """
    user_id = get_jwt_identity() # User ID of the logged-in merchant
    data = request.get_json() or {}
    name = data.get("name")
    address = data.get("address")
    is_active = data.get("is_active", True) # Default to active

    if not name or not isinstance(name, str) or not name.strip():
        abort(400, description="Store name is required and must be a non-empty string.")

    # Check if a store with this name already exists for this merchant (optional, for uniqueness)
    existing_store = Store.query.filter_by(name=name.strip(), merchant_id=user_id, is_deleted=False).first()
    if existing_store:
        abort(409, description="A store with this name already exists for your account.")

    store = Store(
        name=name.strip(),
        address=address,
        merchant_id=user_id, # Assign the current merchant as the owner
        is_active=is_active,
        is_deleted=False,
        created_at=datetime.now(timezone.utc),
        updated_at=datetime.now(timezone.utc)
    )
    db.session.add(store)
    db.session.commit()
    return jsonify({"message": "Store created successfully", "store": store.to_dict()}), 201


# Get single store details
@store_bp.route("/<int:store_id>", methods=["GET"])
@jwt_required()
@role_required("merchant", "admin", "clerk", "cashier")
def get_store(store_id):
    """
    Retrieves details of a specific store.
    ---
    tags:
      - Stores
    security:
      - Bearer: []
    parameters:
      - in: path
        name: store_id
        schema: {type: integer}
        required: true
        description: The ID of the store to retrieve.
    responses:
      200:
        description: Store details.
        schema:
          type: object
          properties:
            id: {type: integer}
            name: {type: string}
            address: {type: string}
            merchant_id: {type: integer}
            is_active: {type: boolean}
            is_deleted: {type: boolean}
            created_at: {type: string, format: date-time}
            updated_at: {type: string, format: date-time}
      401: {description: Unauthorized}
      403: {description: Forbidden, user does not have access to this store.}
      404: {description: Store not found.}
    """
    current_user_id = get_jwt_identity()
    current_user = User.query.get(current_user_id)
    if not current_user:
        abort(401, description="User not found.")

    store = Store.query.get_or_404(store_id)

    # Authorization check
    check_store_access(store.id, current_user_id, current_user.role)

    return jsonify(store.to_dict()), 200

# Update store (PATCH for partial updates, including active/delete status)
@store_bp.route("/<int:store_id>", methods=["PATCH"])
@jwt_required()
@role_required("merchant", "admin")
def update_store(store_id):
    """
    Updates an existing store's information.
    ---
    tags:
      - Stores
    security:
      - Bearer: []
    parameters:
      - in: path
        name: store_id
        schema: {type: integer}
        required: true
        description: The ID of the store to update.
      - in: body
        name: body
        schema:
          type: object
          properties:
            name:
              type: string
              description: The new name for the store.
              example: "MyDuka CBD"
            address:
              type: string
              description: The new address for the store.
              example: "456 City Center, Nairobi"
            is_active:
              type: boolean
              description: Set store active/inactive status.
              example: false
    responses:
      200:
        description: Store updated successfully.
        schema:
          type: object
          properties:
            message: {type: string}
            store:
              type: object
              description: The updated store details.
      400: {description: Bad request, e.g., invalid data format.}
      401: {description: Unauthorized, JWT token is missing or invalid.}
      403: {description: Forbidden, user does not have access to this store.}
      404: {description: Store not found.}
    """
    current_user_id = get_jwt_identity()
    current_user = User.query.get(current_user_id)
    if not current_user:
        abort(401, description="User not found.")

    store = Store.query.get_or_404(store_id)

    # Authorization check
    if current_user.role == "merchant":
        if store.merchant_id != current_user_id:
            abort(403, description="Forbidden: Merchant does not own this store.")
    # Admin is allowed by @role_required

    data = request.get_json() or {}

    if "name" in data:
        if not isinstance(data["name"], str) or not data["name"].strip():
            abort(400, "Store name must be a non-empty string.")
        store.name = data["name"].strip()
    if "address" in data:
        store.address = data["address"]
    if "is_active" in data:
        if not isinstance(data["is_active"], bool):
            abort(400, "is_active must be a boolean.")
        store.is_active = data["is_active"]
    
    store.updated_at = datetime.now(timezone.utc)
    db.session.commit()
    return jsonify({"message": "Store updated", "store": store.to_dict()}), 200

# Soft delete a store
@store_bp.route("/<int:store_id>", methods=["DELETE"])
@jwt_required()
@role_required("merchant", "admin")
def soft_delete_store(store_id): # Renamed function to avoid conflict and be more descriptive
    """
    Soft-deletes a store by setting its 'is_deleted' flag to True.
    ---
    tags:
      - Stores
    security:
      - Bearer: []
    parameters:
      - in: path
        name: store_id
        schema: {type: integer}
        required: true
        description: The ID of the store to soft-delete.
    responses:
      200:
        description: Store soft-deleted successfully.
        schema:
          type: object
          properties:
            message: {type: string}
            store_id: {type: integer}
      401:
        description: Unauthorized, JWT token is missing or invalid.
      403:
        description: Forbidden, user does not have access to this store.
      404:
        description: Store not found.
    """
    current_user_id = get_jwt_identity()
    current_user = User.query.get(current_user_id)
    if not current_user:
        abort(401, description="User not found.")

    store = Store.query.get_or_404(store_id)

    # Authorization check
    if current_user.role == "merchant":
        if store.merchant_id != current_user_id:
            abort(403, description="Forbidden: Merchant does not own this store.")
    # Admin is allowed by @role_required

    if store.is_deleted:
        return jsonify({"message": "Store is already soft-deleted.", "store_id": store.id}), 200

    store.is_deleted = True
    store.updated_at = datetime.now(timezone.utc)
    db.session.commit()
    return jsonify({"message": "Store soft-deleted", "store_id": store.id}), 200


# List all stores with pagination, search, and filtering
@store_bp.route("/", methods=["GET"])
@jwt_required()
@role_required("merchant", "admin") # Clerks/Cashiers typically don't list all stores
def list_stores():
    """
    Lists stores with pagination and filtering for accessible stores.
    ---
    tags:
      - Stores
    security:
      - Bearer: []
    parameters:
      - in: query
        name: page
        schema: {type: integer, default: 1}
      - in: query
        name: per_page
        schema: {type: integer, default: 20}
      - in: query
        name: search
        schema: {type: string}
        description: Search by store name or address.
      - in: query
        name: is_active
        schema: {type: boolean}
        description: Filter by active status (true/false).
      - in: query
        name: is_deleted
        schema: {type: boolean}
        description: Filter by deleted status (true/false). Admins typically see deleted.
    responses:
      200:
        description: A paginated list of stores.
        schema:
          type: object
          properties:
            stores:
              type: array
              items:
                type: object
                properties:
                  id: {type: integer}
                  name: {type: string}
                  address: {type: string}
                  is_active: {type: boolean}
                  is_deleted: {type: boolean}
                  created_at: {type: string, format: date-time}
                  updated_at: {type: string, format: date-time}
            total_pages: {type: integer}
            current_page: {type: integer}
            total_items: {type: integer}
      401: {description: Unauthorized}
      403: {description: Forbidden}
    """
    current_user_id = get_jwt_identity()
    current_user = User.query.get(current_user_id)
    if not current_user:
        abort(401, description="User not found.")

    page = request.args.get('page', 1, type=int)
    per_page = request.args.get('per_page', 20, type=int)
    search_query = request.args.get('search', type=str)
    is_active_filter = request.args.get('is_active', type=str) # Comes as string 'true'/'false'
    is_deleted_filter = request.args.get('is_deleted', type=str) # Comes as string 'true'/'false'

    stores_query = Store.query

    # Apply role-based filtering for merchants
    if current_user.role == "merchant":
        stores_query = stores_query.filter_by(merchant_id=current_user_id)
    # Admins see all stores, no explicit filter needed here for them

    if search_query:
        stores_query = stores_query.filter(
            (Store.name.ilike(f'%{search_query}%')) |
            (Store.address.ilike(f'%{search_query}%'))
        )
    
    if is_active_filter is not None:
        if is_active_filter.lower() == 'true':
            stores_query = stores_query.filter_by(is_active=True)
        elif is_active_filter.lower() == 'false':
            stores_query = stores_query.filter_by(is_active=False)
        else:
            abort(400, "Invalid value for 'is_active'. Must be 'true' or 'false'.")

    # Only allow filtering by is_deleted for admins, or default to non-deleted for others
    if is_deleted_filter is not None and current_user.role == "admin":
        if is_deleted_filter.lower() == 'true':
            stores_query = stores_query.filter_by(is_deleted=True)
        elif is_deleted_filter.lower() == 'false':
            stores_query = stores_query.filter_by(is_deleted=False)
        else:
            abort(400, "Invalid value for 'is_deleted'. Must be 'true' or 'false'.")
    elif current_user.role != "admin": # Non-admins only see non-deleted stores by default
        stores_query = stores_query.filter_by(is_deleted=False)


    stores_query = stores_query.order_by(Store.name)

    paginated_stores = stores_query.paginate(page=page, per_page=per_page, error_out=False)

    stores_data = [s.to_dict() for s in paginated_stores.items]

    return jsonify({
        'stores': stores_data,
        'total_pages': paginated_stores.pages,
        'current_page': paginated_stores.page,
        'total_items': paginated_stores.total
    }), 200

# Invite user to store
@store_bp.route("/<int:store_id>/invite", methods=["POST"])
@jwt_required()
@role_required("merchant", "admin")
def invite_user(store_id):
    """
    Invites a new user to a specific store.
    ---
    tags:
      - Stores
      - Users
    security:
      - Bearer: []
    parameters:
      - in: path
        name: store_id
        schema:
          type: integer
        required: true
        description: The ID of the store to invite the user to.
      - in: body
        name: body
        schema:
          type: object
          required:
            - email
            - role
          properties:
            email:
              type: string
              format: email
              description: The email address of the user to invite.
              example: "newuser@example.com"
            role:
              type: string
              enum: [clerk, cashier] # Admin role cannot be assigned this way, for security
              description: The role to assign to the invited user within the store.
              example: "clerk"
            name:
              type: string
              description: The name of the invited user.
              example: "Jane Doe"
    responses:
      201:
        description: Invitation sent successfully, user created.
        schema:
          type: object
          properties:
            message: {type: string}
            user_id: {type: integer}
      400:
        description: Bad request, e.g., missing email/role or invalid role.
      401:
        description: Unauthorized, JWT token is missing or invalid.
      403:
        description: Forbidden, user does not have 'merchant' or 'admin' role, or access to store.
      404:
        description: Store not found.
      409:
        description: User with this email already exists.
    """
    current_user_id = get_jwt_identity()
    current_user = User.query.get(current_user_id)
    if not current_user:
        abort(401, description="User not found.")

    store = Store.query.get_or_404(store_id, description="Store not found.")

    # Authorization check: Merchant must own the store, Admin can invite to any store
    if current_user.role == "merchant":
        if store.merchant_id != current_user_id:
            abort(403, description="Forbidden: Merchant does not own this store.")
    
    data = request.get_json() or {}
    email = data.get("email")
    role = data.get("role")
    name = data.get("name") # Added name for the user

    if not email or not role or not name:
        abort(400, "Name, email, and role are required.")
    if role not in ("clerk", "cashier"): # Admins cannot be created via store invite for security
        abort(400, "Role must be one of: clerk, cashier")

    # Check if user with this email already exists
    if User.query.filter_by(email=email.strip()).first():
        abort(409, description="A user with this email already exists.")

    # Note: password should be set by the invited user upon first login/account activation
    # For now, let's create a placeholder or generate a temporary one
    temp_password = "temporary_password_for_invite" # In a real app, use secure password generation and email process
    
    user = User(
        name=name.strip(),
        email=email.strip(),
        _password=User.hash_password(temp_password), # Hash temp password
        role=role,
        store_id=store.id,
        is_active=False, # User needs to activate their account
        created_at=datetime.now(timezone.utc),
        updated_at=datetime.now(timezone.utc)
    )
    db.session.add(user)
    db.session.commit()
    
    # In a real application, you would send an email with an activation link here
    # e.g., send_invitation_email(user.email, user.id, temp_password_token)

    return jsonify({"message": f"Invitation sent to {email}. User created with ID {user.id}. (Temporary password for debugging: '{temp_password}')", "user_id": user.id}), 201


# Update store details (Merchant only)
@store_bp.route("/<int:store_id>", methods=["PUT"])
@jwt_required()
@role_required("merchant")
def update_store_details(store_id):
    data = request.get_json() or {}
    name = data.get("name")
    address = data.get("address")

    user_id = get_jwt_identity()
    store = Store.query.filter_by(id=store_id, merchant_id=user_id).first()

    if not store or not store.is_active:
        abort(404, description="Store not found")

    if name:
        store.name = name.strip()
    if address:
        store.address = address.strip()

    db.session.commit()

    return jsonify({"message": "Store updated", "store": store.to_dict()}), 200

# Deactivate store (Merchant only)
@store_bp.route("/<int:store_id>", methods=["DELETE"])
@jwt_required()
@role_required("merchant")
def deactivate_store(store_id):
    user_id = get_jwt_identity()
    store = Store.query.filter_by(id=store_id, merchant_id=user_id).first()

    if not store or not store.is_active:
        abort(404, description="Store not found or already inactive")

    store.is_active = False
    db.session.commit()

    return jsonify({"message": "Store deactivated"}), 200

# Clerk creates a supply request
@store_bp.route("/<int:store_id>/supply-requests", methods=["POST"])
@jwt_required()
@role_required("clerk", "merchant") # Merchants can also create supply requests for their own stores
def create_supply_request(store_id):
    """
    Creates a new supply request for a store.
    ---
    tags:
      - Supply Requests
    security:
      - Bearer: []
    parameters:
      - in: path
        name: store_id
        schema:
          type: integer
        required: true
        description: The ID of the store making the supply request.
      - in: body
        name: body
        schema:
          type: object
          required:
            - product_id
            - requested_quantity
          properties:
            product_id:
              type: integer
              description: The ID of the product being requested.
              example: 101
            requested_quantity:
              type: integer
              description: The quantity of the product requested.
              example: 50
            notes:
              type: string
              nullable: true
              description: Optional notes for the supply request.
    responses:
      201:
        description: Supply request created successfully.
        schema:
          type: object
          properties:
            id: {type: integer}
            status: {type: string, enum: [pending, approved, declined]}
      400:
        description: Bad request, e.g., missing product ID or quantity.
      401:
        description: Unauthorized, JWT token is missing or invalid.
      403:
        description: Forbidden, user does not have 'clerk'/'merchant' role or access to store.
      404:
        description: Store or Product not found.
    """
    current_user_id = get_jwt_identity()
    current_user = User.query.get(current_user_id)
    if not current_user:
        abort(401, description="User not found.")

    store = Store.query.get_or_404(store_id, description="Store not found.")

    # Authorization check: Clerk/Merchant must be assigned to or own this store
    check_store_access(store.id, current_user_id, current_user.role)

    data = request.get_json() or {}
    product_id = data.get("product_id")
    quantity = data.get("requested_quantity")
    notes = data.get("notes")

    if not product_id or not quantity:
        abort(400, "Product ID and requested quantity are required.")
    
    try:
        quantity = int(quantity)
        if quantity <= 0:
            abort(400, "Requested quantity must be a positive integer.")
    except ValueError:
        abort(400, "Requested quantity must be an integer.")

    product = Product.query.get_or_404(product_id, description=f"Product with ID {product_id} not found.")

    req = SupplyRequest(
        store_id=store.id,
        product_id=product.id,
        clerk_id=current_user_id, # Clerk/Merchant who initiated the request
        requested_quantity=quantity,
        notes=notes,
        status=SupplyRequestStatus.pending, # New requests are always pending
        created_at=datetime.now(timezone.utc),
        updated_at=datetime.now(timezone.utc)
    )
    db.session.add(req)
    db.session.commit()
    return jsonify({"id": req.id, "status": req.status.value, "message": "Supply request created successfully."}), 201

# Admin responds to supply request (approve or decline)
@store_bp.route("/supply-requests/<int:req_id>/respond", methods=["PATCH"]) # Removed store_id from URL
@jwt_required()
@role_required("admin") # Only admin can respond
def respond_supply_request(req_id):
    """
    Responds to a pending supply request (approve or decline).
    ---
    tags:
      - Supply Requests
    security:
      - Bearer: []
    parameters:
      - in: path
        name: req_id
        schema: {type: integer}
        required: true
        description: The ID of the supply request to respond to.
      - in: body
        name: body
        schema:
          type: object
          required:
            - action
          properties:
            action:
              type: string
              enum: [approve, decline]
              description: The action to take on the supply request.
              example: "approve"
            comment:
              type: string
              nullable: true
              description: An optional comment regarding the response.
              example: "Approved, stock available."
    responses:
      200:
        description: Supply request status updated.
        schema:
          type: object
          properties:
            status: {type: string, enum: [pending, approved, declined]}
            request_id: {type: integer}
      400:
        description: Bad request, e.g., invalid action or request already processed.
      401:
        description: Unauthorized, JWT token is missing or invalid.
      403:
        description: Forbidden, user does not have 'admin' role.
      404:
        description: Supply Request not found.
    """
    admin_id = get_jwt_identity()
    req = SupplyRequest.query.get_or_404(req_id)

    if req.status != SupplyRequestStatus.pending:
        abort(400, f"Request already {req.status.value}.")

    data = request.get_json() or {}
    action = data.get("action")
    comment = data.get("comment", "")

    if action not in ("approve", "decline"):
        abort(400, "Action must be 'approve' or 'decline'.")

    req.admin_id = admin_id
    req.admin_response = comment
    req.updated_at = datetime.now(timezone.utc)

    if action == "approve":
        req.status = SupplyRequestStatus.approved
        # Crucial: Update stock in the store upon approval
        store_product = StoreProduct.query.filter_by(
            store_id=req.store_id,
            product_id=req.product_id
        ).first()

        if store_product:
            store_product.quantity += req.requested_quantity
            store_product.updated_at = datetime.now(timezone.utc)
        else:
            # If product wasn't in store, add it
            new_store_product = StoreProduct(
                store_id=req.store_id,
                product_id=req.product_id,
                quantity=req.requested_quantity,
                created_at=datetime.now(timezone.utc),
                updated_at=datetime.now(timezone.utc)
            )
            db.session.add(new_store_product)
    else: # action == "decline"
        req.status = SupplyRequestStatus.declined

    db.session.commit()
    return jsonify({"status": req.status.value, "request_id": req.id, "message": f"Supply request {req.status.value}."})


# List all supply requests (Admin, Merchant, Clerk)
@store_bp.route("/supply-requests", methods=["GET"])
@jwt_required()
@role_required("admin", "merchant", "clerk")
def list_supply_requests():
    """
    Lists supply requests with pagination and filtering.
    ---
    tags:
      - Supply Requests
    security:
      - Bearer: []
    parameters:
      - in: query
        name: page
        schema: {type: integer, default: 1}
      - in: query
        name: per_page
        schema: {type: integer, default: 20}
      - in: query
        name: store_id
        schema: {type: integer}
        description: Filter by specific store ID.
      - in: query
        name: product_id
        schema: {type: integer}
        description: Filter by specific product ID.
      - in: query
        name: status
        schema: {type: string, enum: [pending, approved, declined]}
        description: Filter by request status.
      - in: query
        name: start_date
        schema: {type: string, format: date}
        description: Filter requests from this date (YYYY-MM-DD).
      - in: query
        name: end_date
        schema: {type: string, format: date}
        description: Filter requests up to this date (YYYY-MM-DD).
    responses:
      200:
        description: A paginated list of supply requests.
        schema:
          type: object
          properties:
            supply_requests:
              type: array
              items:
                type: object
                properties:
                  id: {type: integer}
                  store_name: {type: string}
                  product_name: {type: string}
                  requested_quantity: {type: integer}
                  status: {type: string}
                  clerk_name: {type: string}
                  admin_name: {type: string, nullable: true}
                  admin_response: {type: string, nullable: true}
                  created_at: {type: string, format: date-time}
                  updated_at: {type: string, format: date-time}
            total_pages: {type: integer}
            current_page: {type: integer}
            total_items: {type: integer}
      401: {description: Unauthorized}
      403: {description: Forbidden}
      400: {description: Bad Request}
    """
    current_user_id = get_jwt_identity()
    current_user = User.query.get(current_user_id)
    if not current_user:
        abort(401, description="User not found.")

    page = request.args.get('page', 1, type=int)
    per_page = request.args.get('per_page', 20, type=int)
    store_id_filter = request.args.get('store_id', type=int)
    product_id_filter = request.args.get('product_id', type=int)
    status_filter = request.args.get('status', type=str)
    start_date_str = request.args.get('start_date', type=str)
    end_date_str = request.args.get('end_date', type=str)

    requests_query = SupplyRequest.query

    # Apply role-based filtering
    if current_user.role == "merchant":
        accessible_store_ids = get_user_accessible_store_ids(current_user_id, current_user.role)
        if not accessible_store_ids:
            return jsonify({'supply_requests': [], 'total_pages': 0, 'current_page': 0, 'total_items': 0}), 200
        requests_query = requests_query.filter(SupplyRequest.store_id.in_(accessible_store_ids))
    elif current_user.role == "clerk":
        user_store_id = current_user.store_id
        if not user_store_id:
            return jsonify({'supply_requests': [], 'total_pages': 0, 'current_page': 0, 'total_items': 0}), 200
        requests_query = requests_query.filter_by(store_id=user_store_id)
        # Clerks typically only see their own requests or requests for their store
        # For now, let's assume all requests for their store
    
    # Apply store_id filter if provided and accessible
    if store_id_filter:
        if current_user.role != "admin": # Admins can filter any store, others must have access
            accessible_store_ids = get_user_accessible_store_ids(current_user_id, current_user.role)
            if store_id_filter not in accessible_store_ids:
                abort(403, description="Forbidden: You do not have access to view supply requests for this store.")
        requests_query = requests_query.filter_by(store_id=store_id_filter)

    if product_id_filter:
        requests_query = requests_query.filter_by(product_id=product_id_filter)

    if status_filter:
        try:
            status_enum = SupplyRequestStatus[status_filter.lower()]
            requests_query = requests_query.filter_by(status=status_enum)
        except KeyError:
            abort(400, "Invalid status provided. Must be 'pending', 'approved', or 'declined'.")

    try:
        if start_date_str:
            start_date = datetime.strptime(start_date_str, "%Y-%m-%d").date()
            requests_query = requests_query.filter(SupplyRequest.created_at >= start_date)
        if end_date_str:
            end_date = datetime.strptime(end_date_str, "%Y-%m-%d").date()
            # Filter up to the end of the day
            requests_query = requests_query.filter(SupplyRequest.created_at <= (datetime.combine(end_date, datetime.max.time())).astimezone(timezone.utc))
    except ValueError:
        abort(400, "Invalid date format. Use YYYY-MM-DD.")

    requests_query = requests_query.order_by(SupplyRequest.created_at.desc())

    paginated_requests = requests_query.paginate(page=page, per_page=per_page, error_out=False)

    requests_data = []
    for req in paginated_requests.items:
        requests_data.append({
            'id': req.id,
            'store_id': req.store_id,
            'store_name': req.store.name if req.store else 'N/A',
            'product_id': req.product_id,
            'product_name': req.product.name if req.product else 'N/A',
            'requested_quantity': req.requested_quantity,
            'status': req.status.value,
            'clerk_id': req.clerk_id,
            'clerk_name': req.clerk.name if req.clerk else 'N/A',
            'admin_id': req.admin_id,
            'admin_name': req.admin.name if req.admin else 'N/A',
            'admin_response': req.admin_response,
            'notes': req.notes,
            'created_at': req.created_at.isoformat() if req.created_at else None,
            'updated_at': req.updated_at.isoformat() if req.updated_at else None,
        })

    return jsonify({
        'supply_requests': requests_data,
        'total_pages': paginated_requests.pages,
        'current_page': paginated_requests.page,
        'total_items': paginated_requests.total
    }), 200

# Admin initiates stock transfer
@store_bp.route("/stock-transfers", methods=["POST"])
@jwt_required()
@role_required("admin")
def initiate_transfer():
    """
    Initiates a new stock transfer between stores.
    ---
    tags:
      - Stock Transfers
    security:
      - Bearer: []
    parameters:
      - in: body
        name: body
        schema:
          type: object
          required:
            - from_store_id
            - to_store_id
            - items
          properties:
            from_store_id:
              type: integer
              description: The ID of the source store.
              example: 1
            to_store_id:
              type: integer
              description: The ID of the destination store.
              example: 2
            notes:
              type: string
              nullable: true
              description: Optional notes for the transfer.
              example: "Urgent transfer for new branch"
            items:
              type: array
              description: A list of products and their quantities to transfer.
              items:
                type: object
                required:
                  - product_id
                  - quantity
                properties:
                  product_id:
                    type: integer
                    description: The ID of the product to transfer.
                    example: 101
                  quantity:
                    type: integer
                    description: The quantity of the product.
                    example: 5
    responses:
      201:
        description: Stock transfer initiated successfully.
        schema:
          type: object
          properties:
            id: {type: integer}
            status: {type: string, enum: [pending, approved, rejected, completed]}
      400:
        description: Bad request, e.g., missing required fields, invalid data, or insufficient stock.
      401:
        description: Unauthorized, JWT token is missing or invalid.
      403:
        description: Forbidden, user does not have 'admin' role.
      404:
        description: Source or destination store, or product not found.
    """
    admin_id = get_jwt_identity()
    data = request.get_json() or {}
    from_store_id = data.get("from_store_id")
    to_store_id = data.get("to_store_id")
    notes = data.get("notes")
    items_data = data.get("items", [])

    if not from_store_id or not to_store_id or not items_data:
        abort(400, "from_store_id, to_store_id, and items are required.")
    
    if from_store_id == to_store_id:
        abort(400, "Source and destination stores cannot be the same.")

    from_store = Store.query.get_or_404(from_store_id, description="Source store not found.")
    to_store = Store.query.get_or_404(to_store_id, description="Destination store not found.")

    # Authorization for stores: Admin can initiate transfers between any stores.
    # No explicit access check needed here since role_required("admin") is present.

    # Check if stores are active and not deleted
    if not from_store.is_active or from_store.is_deleted:
        abort(400, "Source store is inactive or deleted.")
    if not to_store.is_active or to_store.is_deleted:
        abort(400, "Destination store is inactive or deleted.")

    transfer = StockTransfer(
        from_store_id=from_store.id,
        to_store_id=to_store.id,
        initiated_by=admin_id,
        notes=notes,
        status=StockTransferStatus.pending, # All transfers start as pending
        created_at=datetime.now(timezone.utc),
        updated_at=datetime.now(timezone.utc)
    )
    db.session.add(transfer)
    db.session.flush() # Get transfer.id

    for item_data in items_data:
        product_id = item_data.get("product_id")
        quantity = item_data.get("quantity")

        if not product_id or not quantity:
            db.session.rollback()
            abort(400, "Each item must have product_id and quantity.")
        
        try:
            quantity = int(quantity)
            if quantity <= 0:
                db.session.rollback()
                abort(400, f"Quantity for product ID {product_id} must be a positive integer.")
        except ValueError:
            db.session.rollback()
            abort(400, f"Invalid quantity type for product ID {product_id}. Must be an integer.")

        product = Product.query.get(product_id)
        if not product:
            db.session.rollback()
            abort(404, f"Product with ID {product_id} not found.")

        # Check if source store has enough stock
        from_store_product = StoreProduct.query.filter_by(
            store_id=from_store.id,
            product_id=product.id
        ).first()

        if not from_store_product or from_store_product.quantity < quantity:
            db.session.rollback()
            abort(400, f"Insufficient stock for product '{product.name}' (ID: {product_id}) in source store.")

        sti = StockTransferItem(
            stock_transfer_id=transfer.id,
            product_id=product.id,
            quantity=quantity
        )
        db.session.add(sti)

    db.session.commit()
    return jsonify({"message": "Stock transfer initiated", "id": transfer.id, "status": transfer.status.value}), 201


# Admin approves stock transfer
@store_bp.route("/stock-transfers/<int:transfer_id>/approve", methods=["PATCH"])
@jwt_required()
@role_required("admin")
def approve_transfer(transfer_id):
    """
    Approves a pending stock transfer and updates stock levels in both stores.
    ---
    tags:
      - Stock Transfers
    security:
      - Bearer: []
    parameters:
      - in: path
        name: transfer_id
        schema: {type: integer}
        required: true
        description: The ID of the stock transfer to approve.
    responses:
      200:
        description: Stock transfer approved and completed.
        schema:
          type: object
          properties:
            status: {type: string, example: "completed"}
            transfer_id: {type: integer}
            message: {type: string}
      400:
        description: Bad request, e.g., transfer already processed or insufficient stock.
      401:
        description: Unauthorized, JWT token is missing or invalid.
      403:
        description: Forbidden, user does not have 'admin' role.
      404:
        description: Stock Transfer not found.
    """
    admin_id = get_jwt_identity()
    transfer = StockTransfer.query.get_or_404(transfer_id)

    if transfer.status != StockTransferStatus.pending:
        abort(400, f"Transfer already {transfer.status.value}.")
    
    # Check if stores are active and not deleted before completing transfer
    if not transfer.from_store.is_active or transfer.from_store.is_deleted:
        abort(400, "Source store is inactive or deleted, cannot complete transfer.")
    if not transfer.to_store.is_active or transfer.to_store.is_deleted:
        abort(400, "Destination store is inactive or deleted, cannot complete transfer.")

    # Deduct from source store, add to destination store
    for item in transfer.transfer_items:
        from_store_product = StoreProduct.query.filter_by(
            store_id=transfer.from_store_id,
            product_id=item.product_id
        ).first()
        
        if not from_store_product or from_store_product.quantity < item.quantity:
            db.session.rollback() # Rollback if any item causes issues
            abort(400, f"Insufficient stock for product '{item.product.name}' (ID: {item.product_id}) in source store to complete transfer.")
        
        from_store_product.quantity -= item.quantity
        from_store_product.updated_at = datetime.now(timezone.utc)

        to_store_product = StoreProduct.query.filter_by(
            store_id=transfer.to_store_id,
            product_id=item.product_id
        ).first()

        if to_store_product:
            to_store_product.quantity += item.quantity
            to_store_product.updated_at = datetime.now(timezone.utc)
        else:
            new_to_store_product = StoreProduct(
                store_id=transfer.to_store_id,
                product_id=item.product_id,
                quantity=item.quantity,
                created_at=datetime.now(timezone.utc),
                updated_at=datetime.now(timezone.utc)
            )
            db.session.add(new_to_store_product)

    transfer.status = StockTransferStatus.completed # Change status to completed upon successful stock adjustment
    transfer.approved_by = admin_id
    transfer.transfer_date = datetime.now(timezone.utc) # Date of actual transfer/approval
    transfer.updated_at = datetime.now(timezone.utc)

    db.session.commit()
    return jsonify({"message": "Stock transfer approved and completed.", "status": transfer.status.value, "transfer_id": transfer.id}), 200

# Admin rejects stock transfer
@store_bp.route("/stock-transfers/<int:transfer_id>/reject", methods=["PATCH"])
@jwt_required()
@role_required("admin")
def reject_transfer(transfer_id):
    """
    Rejects a pending stock transfer.
    ---
    tags:
      - Stock Transfers
    security:
      - Bearer: []
    parameters:
      - in: path
        name: transfer_id
        schema: {type: integer}
        required: true
        description: The ID of the stock transfer to reject.
      - in: body
        name: body
        schema:
          type: object
          properties:
            comment:
              type: string
              nullable: true
              description: Optional comment for rejection.
    responses:
      200:
        description: Stock transfer rejected.
        schema:
          type: object
          properties:
            status: {type: string, example: "rejected"}
            transfer_id: {type: integer}
            message: {type: string}
      400:
        description: Bad request, e.g., transfer already processed.
      401:
        description: Unauthorized, JWT token is missing or invalid.
      403:
        description: Forbidden, user does not have 'admin' role.
      404:
        description: Stock Transfer not found.
    """
    admin_id = get_jwt_identity()
    transfer = StockTransfer.query.get_or_404(transfer_id)

    if transfer.status != StockTransferStatus.pending:
        abort(400, f"Transfer already {transfer.status.value}.")

    data = request.get_json() or {}
    comment = data.get("comment")

    transfer.status = StockTransferStatus.rejected
    transfer.approved_by = admin_id # Using approved_by for who acted on it
    transfer.notes = comment # Store rejection reason in notes or add a new field like 'admin_response'
    transfer.updated_at = datetime.now(timezone.utc)

    db.session.commit()
    return jsonify({"message": "Stock transfer rejected.", "status": transfer.status.value, "transfer_id": transfer.id}), 200

# List stock transfers with pagination and filters
@store_bp.route("/stock-transfers", methods=["GET"])
@jwt_required()
@role_required("admin", "merchant", "clerk") # Merchant/Clerk can view relevant transfers
def list_stock_transfers():
    """
    Lists stock transfers with pagination and filtering.
    ---
    tags:
      - Stock Transfers
    security:
      - Bearer: []
    parameters:
      - in: query
        name: page
        schema: {type: integer, default: 1}
      - in: query
        name: per_page
        schema: {type: integer, default: 20}
      - in: query
        name: from_store_id
        schema: {type: integer}
        description: Filter by source store ID.
      - in: query
        name: to_store_id
        schema: {type: integer}
        description: Filter by destination store ID.
      - in: query
        name: status
        schema: {type: string, enum: [pending, approved, rejected, completed]}
        description: Filter by transfer status.
      - in: query
        name: start_date
        schema: {type: string, format: date}
        description: Filter transfers initiated from this date (YYYY-MM-DD).
      - in: query
        name: end_date
        schema: {type: string, format: date}
        description: Filter transfers initiated up to this date (YYYY-MM-DD).
      - in: query
        name: product_id
        schema: {type: integer}
        description: Filter by product ID included in the transfer items.
    responses:
      200:
        description: A paginated list of stock transfers.
        schema:
          type: object
          properties:
            stock_transfers:
              type: array
              items:
                type: object
                properties:
                  id: {type: integer}
                  from_store_name: {type: string}
                  to_store_name: {type: string}
                  initiated_by_name: {type: string}
                  approved_by_name: {type: string, nullable: true}
                  status: {type: string}
                  transfer_date: {type: string, format: date-time, nullable: true}
                  notes: {type: string, nullable: true}
                  created_at: {type: string, format: date-time}
                  items:
                    type: array
                    items:
                      type: object
                      properties:
                        product_name: {type: string}
                        quantity: {type: integer}
            total_pages: {type: integer}
            current_page: {type: integer}
            total_items: {type: integer}
      401: {description: Unauthorized}
      403: {description: Forbidden}
      400: {description: Bad Request}
    """
    current_user_id = get_jwt_identity()
    current_user = User.query.get(current_user_id)
    if not current_user:
        abort(401, description="User not found.")

    page = request.args.get('page', 1, type=int)
    per_page = request.args.get('per_page', 20, type=int)
    from_store_id_filter = request.args.get('from_store_id', type=int)
    to_store_id_filter = request.args.get('to_store_id', type=int)
    status_filter = request.args.get('status', type=str)
    start_date_str = request.args.get('start_date', type=str)
    end_date_str = request.args.get('end_date', type=str)
    product_id_filter = request.args.get('product_id', type=int)

    transfers_query = StockTransfer.query

    # Apply role-based filtering
    if current_user.role == "merchant":
        accessible_store_ids = get_user_accessible_store_ids(current_user_id, current_user.role)
        if not accessible_store_ids:
            return jsonify({'stock_transfers': [], 'total_pages': 0, 'current_page': 0, 'total_items': 0}), 200
        # Merchants can only see transfers where their stores are involved (either from or to)
        transfers_query = transfers_query.filter(
            or_(
                StockTransfer.from_store_id.in_(accessible_store_ids),
                StockTransfer.to_store_id.in_(accessible_store_ids)
            )
        )
    elif current_user.role == "clerk":
        user_store_id = current_user.store_id
        if not user_store_id:
            return jsonify({'stock_transfers': [], 'total_pages': 0, 'current_page': 0, 'total_items': 0}), 200
        # Clerks can only see transfers involving their assigned store
        transfers_query = transfers_query.filter(
            or_(
                StockTransfer.from_store_id == user_store_id,
                StockTransfer.to_store_id == user_store_id
            )
        )
    # Admin can see all, no specific filter needed for them here.

    if from_store_id_filter:
        transfers_query = transfers_query.filter_by(from_store_id=from_store_id_filter)
    if to_store_id_filter:
        transfers_query = transfers_query.filter_by(to_store_id=to_store_id_filter)
    
    if status_filter:
        try:
            status_enum = StockTransferStatus[status_filter.lower()]
            transfers_query = transfers_query.filter_by(status=status_enum)
        except KeyError:
            abort(400, "Invalid status provided. Must be 'pending', 'approved', 'rejected', or 'completed'.")

    try:
        if start_date_str:
            start_date = datetime.strptime(start_date_str, "%Y-%m-%d").date()
            transfers_query = transfers_query.filter(StockTransfer.created_at >= start_date)
        if end_date_str:
            end_date = datetime.strptime(end_date_str, "%Y-%m-%d").date()
            transfers_query = transfers_query.filter(StockTransfer.created_at <= (datetime.combine(end_date, datetime.max.time())).astimezone(timezone.utc))
    except ValueError:
        abort(400, "Invalid date format. Use YYYY-MM-DD.")

    if product_id_filter:
        transfers_query = transfers_query.join(StockTransferItem).filter(StockTransferItem.product_id == product_id_filter)

    transfers_query = transfers_query.order_by(StockTransfer.created_at.desc())

    paginated_transfers = transfers_query.paginate(page=page, per_page=per_page, error_out=False)

    transfers_data = []
    for transfer in paginated_transfers.items:
        items_data = []
        for item in transfer.transfer_items:
            items_data.append({
                'product_id': item.product_id,
                'product_name': item.product.name if item.product else 'N/A',
                'quantity': item.quantity
            })

        transfers_data.append({
            'id': transfer.id,
            'from_store_id': transfer.from_store_id,
            'from_store_name': transfer.from_store.name if transfer.from_store else 'N/A',
            'to_store_id': transfer.to_store_id,
            'to_store_name': transfer.to_store.name if transfer.to_store else 'N/A',
            'initiated_by': transfer.initiated_by,
            'initiated_by_name': transfer.initiator.name if transfer.initiator else 'N/A',
            'approved_by': transfer.approved_by,
            'approved_by_name': transfer.approver.name if transfer.approver else 'N/A',
            'status': transfer.status.value,
            'transfer_date': transfer.transfer_date.isoformat() if transfer.transfer_date else None,
            'notes': transfer.notes,
            'created_at': transfer.created_at.isoformat() if transfer.created_at else None,
            'updated_at': transfer.updated_at.isoformat() if transfer.updated_at else None,
            'items': items_data
        })

    return jsonify({
        'stock_transfers': transfers_data,
        'total_pages': paginated_transfers.pages,
        'current_page': paginated_transfers.page,
        'total_items': paginated_transfers.total
    }), 200<|MERGE_RESOLUTION|>--- conflicted
+++ resolved
@@ -3,11 +3,7 @@
 from datetime import datetime, timezone # Use timezone.utc for datetime.utcnow() replacement
 from app import db
 from app.models import (
-<<<<<<< HEAD
-    Store, StoreProduct, SupplyRequest, StockTransfer, # Added StockTransfer
-=======
     Store, StoreProduct, SupplyRequest, StockTransferItem,
->>>>>>> 1f837ef0
     StockTransferItem, Product, User,
     SupplyRequestStatus, StockTransferStatus
 )
@@ -45,8 +41,6 @@
 @jwt_required()
 @role_required("merchant")
 def create_store():
-<<<<<<< HEAD
-=======
     data = request.get_json() or {}
     name = data.get("name")
     address = data.get("address")
@@ -56,7 +50,6 @@
 
     user_id = get_jwt_identity()
     store = Store(name=name.strip(), address=data.get("address"))
->>>>>>> 1f837ef0
     """
     Create a new store.
     ---
@@ -532,12 +525,7 @@
     )
     db.session.add(user)
     db.session.commit()
-    
-    # In a real application, you would send an email with an activation link here
-    # e.g., send_invitation_email(user.email, user.id, temp_password_token)
-
-    return jsonify({"message": f"Invitation sent to {email}. User created with ID {user.id}. (Temporary password for debugging: '{temp_password}')", "user_id": user.id}), 201
-
+    return jsonify({"message": f"Invitation sent to {email}", "user_id": user.id}), 202
 
 # Update store details (Merchant only)
 @store_bp.route("/<int:store_id>", methods=["PUT"])
@@ -1226,186 +1214,4 @@
     transfer.updated_at = datetime.now(timezone.utc)
 
     db.session.commit()
-    return jsonify({"message": "Stock transfer rejected.", "status": transfer.status.value, "transfer_id": transfer.id}), 200
-
-# List stock transfers with pagination and filters
-@store_bp.route("/stock-transfers", methods=["GET"])
-@jwt_required()
-@role_required("admin", "merchant", "clerk") # Merchant/Clerk can view relevant transfers
-def list_stock_transfers():
-    """
-    Lists stock transfers with pagination and filtering.
-    ---
-    tags:
-      - Stock Transfers
-    security:
-      - Bearer: []
-    parameters:
-      - in: query
-        name: page
-        schema: {type: integer, default: 1}
-      - in: query
-        name: per_page
-        schema: {type: integer, default: 20}
-      - in: query
-        name: from_store_id
-        schema: {type: integer}
-        description: Filter by source store ID.
-      - in: query
-        name: to_store_id
-        schema: {type: integer}
-        description: Filter by destination store ID.
-      - in: query
-        name: status
-        schema: {type: string, enum: [pending, approved, rejected, completed]}
-        description: Filter by transfer status.
-      - in: query
-        name: start_date
-        schema: {type: string, format: date}
-        description: Filter transfers initiated from this date (YYYY-MM-DD).
-      - in: query
-        name: end_date
-        schema: {type: string, format: date}
-        description: Filter transfers initiated up to this date (YYYY-MM-DD).
-      - in: query
-        name: product_id
-        schema: {type: integer}
-        description: Filter by product ID included in the transfer items.
-    responses:
-      200:
-        description: A paginated list of stock transfers.
-        schema:
-          type: object
-          properties:
-            stock_transfers:
-              type: array
-              items:
-                type: object
-                properties:
-                  id: {type: integer}
-                  from_store_name: {type: string}
-                  to_store_name: {type: string}
-                  initiated_by_name: {type: string}
-                  approved_by_name: {type: string, nullable: true}
-                  status: {type: string}
-                  transfer_date: {type: string, format: date-time, nullable: true}
-                  notes: {type: string, nullable: true}
-                  created_at: {type: string, format: date-time}
-                  items:
-                    type: array
-                    items:
-                      type: object
-                      properties:
-                        product_name: {type: string}
-                        quantity: {type: integer}
-            total_pages: {type: integer}
-            current_page: {type: integer}
-            total_items: {type: integer}
-      401: {description: Unauthorized}
-      403: {description: Forbidden}
-      400: {description: Bad Request}
-    """
-    current_user_id = get_jwt_identity()
-    current_user = User.query.get(current_user_id)
-    if not current_user:
-        abort(401, description="User not found.")
-
-    page = request.args.get('page', 1, type=int)
-    per_page = request.args.get('per_page', 20, type=int)
-    from_store_id_filter = request.args.get('from_store_id', type=int)
-    to_store_id_filter = request.args.get('to_store_id', type=int)
-    status_filter = request.args.get('status', type=str)
-    start_date_str = request.args.get('start_date', type=str)
-    end_date_str = request.args.get('end_date', type=str)
-    product_id_filter = request.args.get('product_id', type=int)
-
-    transfers_query = StockTransfer.query
-
-    # Apply role-based filtering
-    if current_user.role == "merchant":
-        accessible_store_ids = get_user_accessible_store_ids(current_user_id, current_user.role)
-        if not accessible_store_ids:
-            return jsonify({'stock_transfers': [], 'total_pages': 0, 'current_page': 0, 'total_items': 0}), 200
-        # Merchants can only see transfers where their stores are involved (either from or to)
-        transfers_query = transfers_query.filter(
-            or_(
-                StockTransfer.from_store_id.in_(accessible_store_ids),
-                StockTransfer.to_store_id.in_(accessible_store_ids)
-            )
-        )
-    elif current_user.role == "clerk":
-        user_store_id = current_user.store_id
-        if not user_store_id:
-            return jsonify({'stock_transfers': [], 'total_pages': 0, 'current_page': 0, 'total_items': 0}), 200
-        # Clerks can only see transfers involving their assigned store
-        transfers_query = transfers_query.filter(
-            or_(
-                StockTransfer.from_store_id == user_store_id,
-                StockTransfer.to_store_id == user_store_id
-            )
-        )
-    # Admin can see all, no specific filter needed for them here.
-
-    if from_store_id_filter:
-        transfers_query = transfers_query.filter_by(from_store_id=from_store_id_filter)
-    if to_store_id_filter:
-        transfers_query = transfers_query.filter_by(to_store_id=to_store_id_filter)
-    
-    if status_filter:
-        try:
-            status_enum = StockTransferStatus[status_filter.lower()]
-            transfers_query = transfers_query.filter_by(status=status_enum)
-        except KeyError:
-            abort(400, "Invalid status provided. Must be 'pending', 'approved', 'rejected', or 'completed'.")
-
-    try:
-        if start_date_str:
-            start_date = datetime.strptime(start_date_str, "%Y-%m-%d").date()
-            transfers_query = transfers_query.filter(StockTransfer.created_at >= start_date)
-        if end_date_str:
-            end_date = datetime.strptime(end_date_str, "%Y-%m-%d").date()
-            transfers_query = transfers_query.filter(StockTransfer.created_at <= (datetime.combine(end_date, datetime.max.time())).astimezone(timezone.utc))
-    except ValueError:
-        abort(400, "Invalid date format. Use YYYY-MM-DD.")
-
-    if product_id_filter:
-        transfers_query = transfers_query.join(StockTransferItem).filter(StockTransferItem.product_id == product_id_filter)
-
-    transfers_query = transfers_query.order_by(StockTransfer.created_at.desc())
-
-    paginated_transfers = transfers_query.paginate(page=page, per_page=per_page, error_out=False)
-
-    transfers_data = []
-    for transfer in paginated_transfers.items:
-        items_data = []
-        for item in transfer.transfer_items:
-            items_data.append({
-                'product_id': item.product_id,
-                'product_name': item.product.name if item.product else 'N/A',
-                'quantity': item.quantity
-            })
-
-        transfers_data.append({
-            'id': transfer.id,
-            'from_store_id': transfer.from_store_id,
-            'from_store_name': transfer.from_store.name if transfer.from_store else 'N/A',
-            'to_store_id': transfer.to_store_id,
-            'to_store_name': transfer.to_store.name if transfer.to_store else 'N/A',
-            'initiated_by': transfer.initiated_by,
-            'initiated_by_name': transfer.initiator.name if transfer.initiator else 'N/A',
-            'approved_by': transfer.approved_by,
-            'approved_by_name': transfer.approver.name if transfer.approver else 'N/A',
-            'status': transfer.status.value,
-            'transfer_date': transfer.transfer_date.isoformat() if transfer.transfer_date else None,
-            'notes': transfer.notes,
-            'created_at': transfer.created_at.isoformat() if transfer.created_at else None,
-            'updated_at': transfer.updated_at.isoformat() if transfer.updated_at else None,
-            'items': items_data
-        })
-
-    return jsonify({
-        'stock_transfers': transfers_data,
-        'total_pages': paginated_transfers.pages,
-        'current_page': paginated_transfers.page,
-        'total_items': paginated_transfers.total
-    }), 200+    return jsonify({"status": "approved", "transfer_id": transfer.id})