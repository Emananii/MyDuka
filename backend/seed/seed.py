--- conflicted
+++ resolved
@@ -41,6 +41,14 @@
 
         print("\n--- Seeding Test Data ---")
         try:
+            # Define a wider date range for historical data (e.g., 2 years)
+            end_date_for_seeding = datetime.now(UTC)
+            start_date_for_seeding = end_date_for_seeding - timedelta(days=365 * 2) # 2 years of data
+
+            # Helper function to get a random datetime within the defined range
+            def get_random_date_in_range():
+                return faker.date_time_between(start_date=start_date_for_seeding, end_date=end_date_for_seeding, tzinfo=UTC)
+
             # Define a wider date range for historical data (e.g., 2 years)
             end_date_for_seeding = datetime.now(UTC)
             start_date_for_seeding = end_date_for_seeding - timedelta(days=365 * 2) # 2 years of data
@@ -220,6 +228,7 @@
             print(f"✅ Created {Product.query.count()} products.")
 
             # --- 5. Create StoreProduct Records (Inventory Stock with Prices) ---
+            print("📊 Creating StoreProduct records (initial inventory stock)...")
             print("📊 Creating StoreProduct records (initial inventory stock)...")
             store_products_to_seed = []
             all_stores_from_db = Store.query.all()
@@ -246,6 +255,7 @@
                 return sp
 
             # Random initial stock for all stores and a subset of products
+            # Random initial stock for all stores and a subset of products
             for store in all_stores_from_db:
                 num_products_per_store = random.randint(min(10, len(all_products_from_db)), min(25, len(all_products_from_db)))
                 products_for_store = random.sample(all_products_from_db, num_products_per_store)
@@ -256,7 +266,15 @@
                     price = (base_price * Decimal(str(random.uniform(1.2, 2.5)))).quantize(Decimal('0.01'))
                     low_stock_threshold = random.randint(5, 50)
                     last_updated = faker.date_time_between(start_date='-60d', end_date='now', tzinfo=None)
-
+                    quantity_in_stock = random.randint(0, 200)
+                    base_price = Decimal(str(round(random.uniform(50, 500), 2)))
+                    price = (base_price * Decimal(str(random.uniform(1.2, 2.5)))).quantize(Decimal('0.01'))
+                    low_stock_threshold = random.randint(5, 50)
+                    last_updated = faker.date_time_between(start_date='-60d', end_date='now', tzinfo=None)
+
+                    # Ensure we don't duplicate StoreProduct if it's already added by specific seeding below
+                    existing_sp = StoreProduct.query.filter_by(store_id=store.id, product_id=product.id).first()
+                    if not existing_sp:
                     # Ensure we don't duplicate StoreProduct if it's already added by specific seeding below
                     existing_sp = StoreProduct.query.filter_by(store_id=store.id, product_id=product.id).first()
                     if not existing_sp:
@@ -310,7 +328,6 @@
             db.session.flush()
             print(f"✅ Created {Supplier.query.count()} suppliers.")
 
-<<<<<<< HEAD
             # --- 7. Create Purchases and Purchase Items together to calculate total_amount ---
             print("📃 Creating Purchases and Purchase Items...")
             all_suppliers = Supplier.query.all()
@@ -321,26 +338,12 @@
                 for _ in range(num_purchases_per_store):
                     supplier = random.choice(all_suppliers)
                     purchase_date = get_random_date_in_range().date()
-=======
-            # --- 7. Create Purchases ---
-            print("📃 Creating Purchases...")
-            purchases_to_seed = []
-            all_suppliers = Supplier.query.all()
-
-            # Generate many purchases spread over the date range for each store
-            for store in all_initial_stores:
-                num_purchases_per_store = random.randint(30, 100) # Significantly more purchases
-                for _ in range(num_purchases_per_store):
-                    supplier = random.choice(all_suppliers)
-                    purchase_date = get_random_date_in_range().date() # Get only the date part
->>>>>>> 86eea7c7
                     
                     purchase = Purchase(
                         supplier=supplier,
                         store=store,
                         date=purchase_date,
                         reference_number=faker.unique.bothify(text='PO-####'),
-<<<<<<< HEAD
                         is_paid=faker.boolean(chance_of_getting_true=80),
                         notes=faker.sentence(nb_words=5),
                         total_amount=Decimal('0.00') # Initialize to 0, will be calculated
@@ -393,69 +396,8 @@
 
             db.session.flush() # Flush all new purchases and their items
             print(f"✅ Created {Purchase.query.count()} purchases with total amounts.")
-=======
-                        is_paid=faker.boolean(chance_of_getting_true=80), # Most are paid
-                        notes=faker.sentence(nb_words=5)
-                    )
-                    purchases_to_seed.append(purchase)
-            
-            db.session.add_all(purchases_to_seed)
-            db.session.flush() # Flush to get IDs for purchase items
-            print(f"✅ Created {Purchase.query.count()} purchases.")
-
-
-            # --- 8. Create Purchase Items ---
-            print("🛍️ Creating Purchase Items...")
-            purchase_items_to_seed = []
-            all_purchases_from_db = Purchase.query.all() # Re-fetch all created purchases
-            all_products_from_db = Product.query.all() # Ensure this is up to date
-
-            for purchase in all_purchases_from_db:
-                num_items_per_purchase = random.randint(1, 5)
-                products_for_purchase = random.sample(all_products_from_db, num_items_per_purchase)
-                
-                for product in products_for_purchase:
-                    quantity = random.randint(10, 100)
-                    unit_cost = Decimal(str(round(random.uniform(10, 500), 2)))
-                    
-                    purchase_items_to_seed.append(PurchaseItem(
-                        purchase=purchase,
-                        product=product,
-                        quantity=quantity,
-                        unit_cost=unit_cost
-                    ))
-
-            db.session.add_all(purchase_items_to_seed)
-            db.session.flush() # Flush to ensure purchase items have IDs before sales might use updated stock
->>>>>>> 86eea7c7
             print(f"✅ Created {PurchaseItem.query.count()} purchase items.")
             print("✅ StoreProduct quantities updated based on purchases.") # Moved here as updates happen within the loop
-
-            # --- Update StoreProduct quantities based on purchases ---
-            # This is crucial to ensure stock exists for sales
-            print("🔄 Updating StoreProduct quantities based on purchases...")
-            for pi in purchase_items_to_seed:
-                store_product = StoreProduct.query.filter_by(
-                    store_id=pi.purchase.store_id,
-                    product_id=pi.product_id
-                ).first()
-                if store_product:
-                    store_product.quantity_in_stock += pi.quantity
-                else:
-                    # Create new StoreProduct if it doesn't exist for this store/product
-                    # Use a reasonable default price and threshold
-                    new_price = Decimal(str(round(pi.unit_cost * Decimal(str(random.uniform(1.2, 2.5))), 2))).quantize(Decimal('0.01'))
-                    new_threshold = random.randint(5, 50)
-                    new_sp = StoreProduct(
-                        store_id=pi.purchase.store_id,
-                        product_id=pi.product_id,
-                        quantity_in_stock=pi.quantity,
-                        price=new_price,
-                        low_stock_threshold=new_threshold
-                    )
-                    db.session.add(new_sp)
-            db.session.flush() # Flush after updating/creating StoreProducts
-            print("✅ StoreProduct quantities updated.")
 
 
             # --- 9. Create Sales ---
@@ -478,7 +420,10 @@
             for store in all_initial_stores:
                 # Significantly increase the number of sales per store
                 num_sales_per_store = random.randint(100, 500) # More sales for better trends
+                # Significantly increase the number of sales per store
+                num_sales_per_store = random.randint(100, 500) # More sales for better trends
                 for _ in range(num_sales_per_store):
+                    sale_date = get_random_date_in_range() # Use a random datetime
                     sale_date = get_random_date_in_range() # Use a random datetime
                     cashier = get_random_cashier(store.id)
                     if cashier:
@@ -486,7 +431,9 @@
                             store_id=store.id,
                             cashier_id=cashier.id,
                             created_at=sale_date, # Explicitly set created_at for historical sales
+                            created_at=sale_date, # Explicitly set created_at for historical sales
                             payment_status=random.choice(['paid', 'unpaid']),
+                            is_deleted=faker.boolean(chance_of_getting_true=2) # Lower chance of deleted sales
                             is_deleted=faker.boolean(chance_of_getting_true=2) # Lower chance of deleted sales
                         ))
             
@@ -511,6 +458,7 @@
                 num_sale_items = random.randint(1, min(5, len(available_store_products)))
                 selected_store_products = random.sample(available_store_products, num_sale_items)
                 
+                
                 for store_product in selected_store_products:
                     if store_product.quantity_in_stock <= 0:
                         continue 
@@ -528,6 +476,7 @@
                         price_at_sale=item_price # Set price_at_sale as per model
                     )
                     sale_items_to_seed.append(sale_item)
+                    
                     
             db.session.add_all(sale_items_to_seed)
             db.session.commit() # Commit all sales, sale items, and updated StoreProduct quantities
@@ -585,7 +534,6 @@
                 for _ in range(random.randint(2, 5)):
                     from_store = random.choice(all_initial_stores)
                     to_store = random.choice([s for s in all_initial_stores if s != from_store])
-<<<<<<< HEAD
                     
                     if not to_store: # Ensure a different store can be selected
                         continue
@@ -593,7 +541,14 @@
                     initiator = random.choice(available_admins) if available_admins else None
                     approver = random.choice(available_admins) if available_admins else None
                     
-=======
+                    if not initiator or not approver:
+                        continue
+            print("📦 Creating Stock Transfers...")
+            stock_transfers_to_seed = []
+            if len(all_initial_stores) >= 2 and all_products_from_db:
+                for _ in range(random.randint(2, 5)):
+                    from_store = random.choice(all_initial_stores)
+                    to_store = random.choice([s for s in all_initial_stores if s != from_store])
                     
                     if not to_store: # Ensure a different store can be selected
                         continue
@@ -601,10 +556,10 @@
                     initiator = random.choice(available_admins) if available_admins else None
                     approver = random.choice(available_admins) if available_admins else None
                     
->>>>>>> 86eea7c7
                     if not initiator or not approver:
                         continue
 
+                    status = random.choice(['pending', 'approved', 'rejected'])
                     status = random.choice(['pending', 'approved', 'rejected'])
                     
                     transfer = StockTransfer(
@@ -617,7 +572,19 @@
                         notes=faker.sentence()
                     )
                     stock_transfers_to_seed.append(transfer)
-            
+                    transfer = StockTransfer(
+                        from_store_id=from_store.id,
+                        to_store_id=to_store.id,
+                        initiated_by=initiator.id,
+                        approved_by=approver.id if status == 'approved' else None,
+                        status=status,
+                        transfer_date=faker.date_time_between(start_date='-30d', end_date='now', tzinfo=None),
+                        notes=faker.sentence()
+                    )
+                    stock_transfers_to_seed.append(transfer)
+            
+            db.session.add_all(stock_transfers_to_seed)
+            db.session.flush() # Flush to get transfer IDs for items
             db.session.add_all(stock_transfers_to_seed)
             db.session.flush() # Flush to get transfer IDs for items
 
@@ -636,6 +603,21 @@
             db.session.add_all(stock_transfer_items_to_seed)
             db.session.commit()
             print(f"✅ Created {StockTransfer.query.count()} stock transfers and {StockTransferItem.query.count()} items.")
+            # Create Stock Transfer Items
+            stock_transfer_items_to_seed = []
+            for transfer in StockTransfer.query.all(): # Fetch the flushed transfers
+                num_items = random.randint(1, 3)
+                products_for_transfer = random.sample(all_products_from_db, num_items)
+                for product in products_for_transfer:
+                    quantity = random.randint(1, 20)
+                    stock_transfer_items_to_seed.append(StockTransferItem(
+                        stock_transfer_id=transfer.id,
+                        product_id=product.id,
+                        quantity=quantity
+                    ))
+            db.session.add_all(stock_transfer_items_to_seed)
+            db.session.commit()
+            print(f"✅ Created {StockTransfer.query.count()} stock transfers and {StockTransferItem.query.count()} items.")
 
 
             db.session.commit() # Final commit for any lingering changes (e.g., created_by for users)
