import sys
import os
sys.path.insert(0, os.path.abspath(os.path.join(os.path.dirname(__file__), '..')))

from app import create_app, db
from app.models import User, Store, Supplier, Product, Purchase, PurchaseItem

def seed_auth():
    app = create_app()

    with app.app_context():
        print("🌱 Seeding initial test data...")

        # Create store
        store = Store(name="Main Store", address="123 Nairobi Road")
        db.session.add(store)
        db.session.commit()

        # Create merchant
        merchant = User(
<<<<<<< HEAD
            name="Merchant One",
            email="merchant@example.com",
            password="adminpass123",
=======
            name="Admin User",
            email="myduka213@gmail.com",
            password="rycqjmzsasmahkxj",  # plain password; User.__init__ hashes it
>>>>>>> 1f837ef0
            role="merchant",
            store_id=store.id,
            is_active=True
        )
        db.session.add(merchant)

        # Create admin under same store
        admin = User(
            name="Store Admin",
            email="admin@example.com",
            password="admin123",
            role="admin",
            store_id=store.id,
            is_active=True
        )
        db.session.add(admin)

        # Create supplier
        supplier = Supplier(name="ABC Suppliers", contact_info="abc@example.com")
        db.session.add(supplier)
        
        # Create products
        product1 = Product(
            name="Soda",
            unit="bottle", 
            buying_price=20,
            selling_price=30,
            )
        
        product2 = Product(
            name="Bread",
            unit="loaf", 
            buying_price=30,
            selling_price=50,
            )
        
        db.session.add_all([product1, product2])
        db.session.commit()
        
        # ✅ Link products to store with stock via StoreProduct
        store_product1 = StoreProduct(store_id=store.id, product_id=product1.id, quantity=50)
        store_product2 = StoreProduct(store_id=store.id, product_id=product2.id, quantity=30)
        db.session.add_all([store_product1, store_product2])
        db.session.commit()

        # Create a purchase
        purchase = Purchase(
            store_id=store.id,
            supplier_id=supplier.id,
            is_paid=False,
            payment_status="unpaid",
            notes="Initial supply"
        )
        db.session.add(purchase)
        db.session.commit()

        # Add items to the purchase
        item1 = PurchaseItem(purchase_id=purchase.id, product_id=product1.id, quantity=10, unit_cost=20)
        item2 = PurchaseItem(purchase_id=purchase.id, product_id=product2.id, quantity=5, unit_cost=40)
        db.session.add_all([item1, item2])
        db.session.commit()

        print("✅ Seeding complete.")
<<<<<<< HEAD
        print("🔑 Merchant: merchant@example.com / adminpass123")
        print("🔑 Admin: admin@example.com / admin123")
=======
        print("📧 Email: myduka213@gmail.com")
        print("🔑 Password: rycqjmzsasmahkxj")
>>>>>>> 1f837ef0

if __name__ == "__main__":
    seed_auth()<|MERGE_RESOLUTION|>--- conflicted
+++ resolved
@@ -18,15 +18,9 @@
 
         # Create merchant
         merchant = User(
-<<<<<<< HEAD
-            name="Merchant One",
-            email="merchant@example.com",
-            password="adminpass123",
-=======
             name="Admin User",
             email="myduka213@gmail.com",
             password="rycqjmzsasmahkxj",  # plain password; User.__init__ hashes it
->>>>>>> 1f837ef0
             role="merchant",
             store_id=store.id,
             is_active=True
@@ -90,13 +84,8 @@
         db.session.commit()
 
         print("✅ Seeding complete.")
-<<<<<<< HEAD
-        print("🔑 Merchant: merchant@example.com / adminpass123")
-        print("🔑 Admin: admin@example.com / admin123")
-=======
         print("📧 Email: myduka213@gmail.com")
         print("🔑 Password: rycqjmzsasmahkxj")
->>>>>>> 1f837ef0
 
 if __name__ == "__main__":
     seed_auth()