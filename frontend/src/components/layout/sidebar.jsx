import { Link, useLocation } from "wouter";
import {
  LayoutDashboard,
  Package,
  ShoppingCart,
  Tag,
  Truck,
  BarChart3, // Reports Icon
  Warehouse, // Stores Icon
  Factory, // Suppliers Icon
  Calculator, // POS Icon
  DollarSign, // Sales Icon
  UserRound, // For Manage Clerks & Cashiers
  UserCog, // For Manage Store Admins
  ClipboardList, // New icon for Supply Requests
} from "lucide-react";
import { cn } from "@/lib/utils";
import { useUser } from "@/context/UserContext";
import { Loader2 } from "lucide-react";

// Define all possible navigation items with their required roles
const navigationConfig = [
<<<<<<< HEAD
  // ⭐️ UPDATED: Added 'clerk' to the roles list for the Dashboard link
  { name: "Dashboard", href: "/", icon: LayoutDashboard, roles: ["merchant", "admin", "clerk"] },

  // NEW: Add a specific inventory link for the admin role
  { name: "Admin Inventory", href: "/inventory/admin", icon: Package, roles: ["admin"] },
  { name: "Merchant Inventory", href: "/inventory", icon: Package, roles: ["merchant"] },

=======
  { name: "Dashboard", href: "/", icon: LayoutDashboard, roles: ["merchant", "admin", "cashier"] },
  { name: "Inventory", href: "/inventory", icon: Package, roles: ["merchant"] },
>>>>>>> e33af405
  { name: "Categories", href: "/categories", icon: Tag, roles: ["merchant"] },

  // NEW: Separate purchases links for different roles
  { name: "Purchases", href: "/purchases", icon: ShoppingCart, roles: ["merchant"] },
  { name: "Purchases", href: "/purchases/admin", icon: ShoppingCart, roles: ["admin"] },

  { name: "Stores", href: "/stores", icon: Warehouse, roles: ["merchant"] },
  {
    name: "Suppliers",
    href: "/suppliers",
    icon: Factory,
    roles: ["merchant"]
  },
  { name: "POS", href: "/pos", icon: Calculator, roles: ["cashier"] },
  { name: "Sales (Cashier)", href: "/sales/cashier", icon: DollarSign, roles: ["cashier"] },
  { name: "Sales (Admin)", href: "/sales/admin", icon: DollarSign, roles: ["admin"] },
  { name: "Sales (Merchant)", href: "/sales/merchant", icon: DollarSign, roles: ["merchant"] },
  // { name: "Reports", href: "/reports", icon: BarChart3, roles: ["merchant", "admin"] },


  // NEW USER MANAGEMENT PAGES
  {
    name: "Manage Users (Store)", // Re-added for Admin
    href: "/store-admin-user-management", // ⭐ UPDATED: Point to the admin-specific user management page ⭐
    icon: UserRound,
    roles: ["admin"], // ⭐ UPDATED: Visible to 'admin' role again ⭐
  },
  {
    name: "Manage Users (Merchant)",
    // ⭐ FIX: Updated the href to match the route in App.jsx ⭐
    href: "/merchant-user-management",
    icon: UserCog,
    roles: ["merchant"],
  },
  {
    name: "My Supply Requests",
    href: "/supply-requests/clerk",
    icon: ClipboardList,
    roles: ["clerk"],
  },
  {
    name: "Review Supply Requests",
    href: "/supply-requests/admin",
    icon: ClipboardList,
    roles: ["admin"],
  },
];

export default function Sidebar() {
  const [location] = useLocation();
  const { user: currentUser, isLoading: isLoadingUser } = useUser();

  console.log("Sidebar Rendered:");
  console.log("  Current location:", location);
  console.log("  isLoadingUser:", isLoadingUser);
  console.log("  currentUser:", currentUser);
  console.log("  currentUser role:", currentUser?.role);

  if (location === "/pos") {
    console.log("Sidebar: Location is /pos, rendering null.");
    return null;
  }

  if (isLoadingUser) {
    console.log("Sidebar: isLoadingUser is true, showing loading spinner.");
    return (
      <div className="hidden md:flex md:flex-shrink-0">
        <div className="flex flex-col w-64">
          <div className="flex flex-col flex-grow bg-white border-r border-gray-200 justify-center items-center">
            <Loader2 className="h-8 w-8 animate-spin text-blue-600 mb-3" />
            <p className="text-gray-600">Loading sidebar...</p>
          </div>
        </div>
      </div>
    );
  }

  if (!currentUser) {
    console.log("Sidebar: currentUser is null, rendering null.");
    return null;
  }

  const visibleNavigation = navigationConfig.filter(item => {
    const isVisible = item.roles.includes(currentUser.role);
    return isVisible;
  });

  console.log("Sidebar: Visible navigation items count:", visibleNavigation.length);
  if (visibleNavigation.length === 0) {
    console.warn("Sidebar: No navigation items are visible for this role! Check navigationConfig roles.");
  }

  return (
    <div className="hidden md:flex md:flex-shrink-0">
      <div className="flex flex-col w-64">
        <div className="flex flex-col h-full bg-white border-r border-gray-200">
          {/* Logo and Brand Header - Reduced spacing */}
          <div className="flex items-center justify-center flex-shrink-0 px-6 py-3">
            <img
              src="/Orange and Gray Tag Cart Virtual Shop Logo.png"
              alt="My Duka Logo"
              className="w-full h-auto object-contain"
            />
          </div>

          {/* Navigation Links - Reduced top margin */}
          <nav className="flex-1 px-4 pb-4 overflow-y-auto">
            <div className="space-y-1">
              {visibleNavigation.map((item) => {
                let itemHref = item.href;
                // Dynamically set the Dashboard href based on user role
                if (item.name === "Dashboard" && currentUser?.role) {
                  itemHref = `/dashboard/${currentUser.role}`;
                }

                const isActive = location === itemHref;
                const Icon = item.icon;

                return (
                  <Link
                    key={item.name}
                    href={itemHref}
                    className={cn(
                      "group flex items-center px-3 py-2.5 text-sm font-medium rounded-lg transition-colors",
                      isActive
                        ? "bg-blue-50 text-blue-600"
                        : "text-gray-600 hover:bg-gray-50 hover:text-gray-900"
                    )}
                  >
                    <Icon className="mr-3 h-5 w-5 flex-shrink-0" />
                    <span className="truncate">{item.name}</span>
                  </Link>
                );
              })}
            </div>
          </nav>
        </div>
      </div>
    </div>
  );
}<|MERGE_RESOLUTION|>--- conflicted
+++ resolved
@@ -20,7 +20,7 @@
 
 // Define all possible navigation items with their required roles
 const navigationConfig = [
-<<<<<<< HEAD
+
   // ⭐️ UPDATED: Added 'clerk' to the roles list for the Dashboard link
   { name: "Dashboard", href: "/", icon: LayoutDashboard, roles: ["merchant", "admin", "clerk"] },
 
@@ -28,10 +28,10 @@
   { name: "Admin Inventory", href: "/inventory/admin", icon: Package, roles: ["admin"] },
   { name: "Merchant Inventory", href: "/inventory", icon: Package, roles: ["merchant"] },
 
-=======
+
   { name: "Dashboard", href: "/", icon: LayoutDashboard, roles: ["merchant", "admin", "cashier"] },
   { name: "Inventory", href: "/inventory", icon: Package, roles: ["merchant"] },
->>>>>>> e33af405
+
   { name: "Categories", href: "/categories", icon: Tag, roles: ["merchant"] },
 
   // NEW: Separate purchases links for different roles
