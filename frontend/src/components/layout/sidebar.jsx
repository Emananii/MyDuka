import { Link, useLocation } from "wouter";
import {
  LayoutDashboard,
  Package,
  ShoppingCart,
  Tag,
  Truck,
  BarChart3, // Reports Icon
  Warehouse, // Stores Icon
  Factory, // Suppliers Icon
  Calculator, // POS Icon
  DollarSign, // Sales Icon
  UserRound, // For Manage Clerks & Cashiers
  UserCog, // For Manage Store Admins
  ClipboardList, // New icon for Supply Requests
} from "lucide-react";
import { cn } from "@/lib/utils";
import { useUser } from "@/context/UserContext";
import { Loader2 } from "lucide-react";

// Define all possible navigation items with their required roles
const navigationConfig = [
<<<<<<< HEAD
  { name: "Dashboard", href: "/", icon: LayoutDashboard, roles: [ "admin","merchant", "clerk","cashier"] },
  { name: "Inventory", href: "/inventory", icon: Package, roles: ["merchant", "admin"] },
  { name: "Categories", href: "/categories", icon: Tag, roles: ["merchant", "admin"] },
  { name: "Purchases", href: "/purchases", icon: ShoppingCart, roles: ["merchant", "admin"] },
  { name: "Stock Transfers", href: "/stock-transfers", icon: Truck, roles: ["merchant", "admin"] },
  { name: "Stores", href: "/stores", icon: Warehouse, roles: ["merchant"] },
=======
  { name: "Dashboard", href: "/", icon: LayoutDashboard, roles: ["merchant", "admin", "cashier"] },
  { name: "Inventory", href: "/inventory", icon: Package, roles: ["merchant","admin"] },
  { name: "Categories", href: "/categories", icon: Tag, roles: ["merchant"] },
  // ⭐ UPDATED: Admin can view Purchases for supplier payment statuses ⭐
  //{ name: "Purchases", href: "/purchases", icon: ShoppingCart, roles: ["merchant", "admin"] },
  // ⭐ UPDATED: Admin can manage Stock Transfers (stock approvals) ⭐
  //{ name: "Stock Transfers", href: "/stock-transfers", icon: Truck, roles: ["merchant", "admin"] },
  // ⭐ UPDATED: Admin can view Stores (as they manage one) ⭐
  { name: "Stores", href: "/stores", icon: Warehouse, roles: ["merchant", "admin"] },
>>>>>>> a57fd065
  { name: "Suppliers", href: "/suppliers", icon: Factory, roles: ["merchant", "admin"] },
  { name: "POS", href: "/pos", icon: Calculator, roles: ["cashier"] },
  { name: "Sales (Cashier)", href: "/sales/cashier", icon: DollarSign, roles: ["cashier"] },
  { name: "Sales (Admin)", href: "/sales/admin", icon: DollarSign, roles: ["admin"] },
  { name: "Sales (Merchant)", href: "/sales/merchant", icon: DollarSign, roles: ["merchant"] },
  { name: "Reports", href: "/reports", icon: BarChart3, roles: ["merchant", "admin"] },
  

  // NEW USER MANAGEMENT PAGES
  {
    name: "Manage Users (Store)",
    href: "/user-management/store",
    icon: UserRound,
    roles: ["admin"],
  },
  {
    name: "Manage Users (Merchant)",
    href: "/merchant-user-management",
    icon: UserCog,
    roles: ["merchant"],
  },
  // ⭐ UPDATED: Supply Requests links, specific to roles ⭐
  {
    name: "My Supply Requests", // Link for clerks
    href: "/supply-requests/clerk",
    icon: ClipboardList,
    roles: ["clerk"], // Only visible to clerks
  },
  {
    name: "Review Supply Requests", // Link for admins/merchants
    href: "/supply-requests/admin",
    icon: ClipboardList,
    roles: ["admin"], // Visible to admins and merchants
  },
];

export default function Sidebar() {
  const [location] = useLocation();
  const { user: currentUser, isLoading: isLoadingUser } = useUser();

  console.log("Sidebar Rendered:");
  console.log("  Current location:", location);
  console.log("  isLoadingUser:", isLoadingUser);
  console.log("  currentUser:", currentUser);
  console.log("  currentUser role:", currentUser?.role);

  if (location === "/pos") {
    console.log("Sidebar: Location is /pos, rendering null.");
    return null;
  }

  if (isLoadingUser) {
    console.log("Sidebar: isLoadingUser is true, showing loading spinner.");
    return (
      <div className="hidden md:flex md:flex-shrink-0">
        <div className="flex flex-col w-64">
          <div className="flex flex-col flex-grow bg-white border-r border-gray-200 justify-center items-center">
            <Loader2 className="h-8 w-8 animate-spin text-blue-600 mb-3" />
            <p className="text-gray-600">Loading sidebar...</p>
          </div>
        </div>
      </div>
    );
  }

  if (!currentUser) {
    console.log("Sidebar: currentUser is null, rendering null.");
    return null;
  }

  const visibleNavigation = navigationConfig.filter(item => {
    const isVisible = item.roles.includes(currentUser.role);
    return isVisible;
  });

  console.log("Sidebar: Visible navigation items count:", visibleNavigation.length);
  if (visibleNavigation.length === 0) {
    console.warn("Sidebar: No navigation items are visible for this role! Check navigationConfig roles.");
  }

  return (
    <div className="hidden md:flex md:flex-shrink-0">
      <div className="flex flex-col w-64">
        <div className="flex flex-col flex-grow bg-white border-r border-gray-200">
          {/* Logo / Brand Header */}
          <div className="flex items-center flex-shrink-0 px-6 py-4 border-b border-gray-200">
            <ShoppingCart className="h-8 w-8 text-blue-600 mr-3" />
            <h1 className="text-xl font-semibold text-gray-800">My Duka</h1>
          </div>

          {/* Navigation Links */}
          <nav className="mt-5 flex-grow px-4 space-y-1">
            {visibleNavigation.map((item) => {
              const isActive = location === item.href;
              const Icon = item.icon;

              return (
                <Link
                  key={item.name}
                  href={item.href}
                  className={cn(
                    "group flex items-center px-3 py-2 text-sm font-medium rounded-lg transition-colors",
                    isActive
                      ? "bg-blue-50 text-blue-600"
                      : "text-gray-600 hover:bg-gray-50 hover:text-gray-900"
                  )}
                >
                  <Icon className="mr-3 h-5 w-5" />
                  {item.name}
                </Link>
              );
            })}
          </nav>
        </div>
      </div>
    </div>
  );
}<|MERGE_RESOLUTION|>--- conflicted
+++ resolved
@@ -20,24 +20,12 @@
 
 // Define all possible navigation items with their required roles
 const navigationConfig = [
-<<<<<<< HEAD
-  { name: "Dashboard", href: "/", icon: LayoutDashboard, roles: [ "admin","merchant", "clerk","cashier"] },
+  { name: "Dashboard", href: "/", icon: LayoutDashboard, roles: ["merchant", "admin", "cashier"] },
   { name: "Inventory", href: "/inventory", icon: Package, roles: ["merchant", "admin"] },
   { name: "Categories", href: "/categories", icon: Tag, roles: ["merchant", "admin"] },
   { name: "Purchases", href: "/purchases", icon: ShoppingCart, roles: ["merchant", "admin"] },
   { name: "Stock Transfers", href: "/stock-transfers", icon: Truck, roles: ["merchant", "admin"] },
   { name: "Stores", href: "/stores", icon: Warehouse, roles: ["merchant"] },
-=======
-  { name: "Dashboard", href: "/", icon: LayoutDashboard, roles: ["merchant", "admin", "cashier"] },
-  { name: "Inventory", href: "/inventory", icon: Package, roles: ["merchant","admin"] },
-  { name: "Categories", href: "/categories", icon: Tag, roles: ["merchant"] },
-  // ⭐ UPDATED: Admin can view Purchases for supplier payment statuses ⭐
-  //{ name: "Purchases", href: "/purchases", icon: ShoppingCart, roles: ["merchant", "admin"] },
-  // ⭐ UPDATED: Admin can manage Stock Transfers (stock approvals) ⭐
-  //{ name: "Stock Transfers", href: "/stock-transfers", icon: Truck, roles: ["merchant", "admin"] },
-  // ⭐ UPDATED: Admin can view Stores (as they manage one) ⭐
-  { name: "Stores", href: "/stores", icon: Warehouse, roles: ["merchant", "admin"] },
->>>>>>> a57fd065
   { name: "Suppliers", href: "/suppliers", icon: Factory, roles: ["merchant", "admin"] },
   { name: "POS", href: "/pos", icon: Calculator, roles: ["cashier"] },
   { name: "Sales (Cashier)", href: "/sales/cashier", icon: DollarSign, roles: ["cashier"] },
