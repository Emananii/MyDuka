--- conflicted
+++ resolved
@@ -20,14 +20,8 @@
 
 // Define all possible navigation items with their required roles
 const navigationConfig = [
-<<<<<<< HEAD
-  // The href for Dashboard will be dynamically determined below
-  { name: "Dashboard", href: "/", icon: LayoutDashboard, roles: ["merchant", "admin", "cashier", "clerk"] },
-  { name: "Inventory", href: "/inventory", icon: Package, roles: ["merchant","admin"] },
-=======
   { name: "Dashboard", href: "/", icon: LayoutDashboard, roles: ["merchant", "admin", "cashier"] },
   { name: "Inventory", href: "/inventory", icon: Package, roles: ["merchant"] },
->>>>>>> e33af405
   { name: "Categories", href: "/categories", icon: Tag, roles: ["merchant"] },
   { name: "Stores", href: "/stores", icon: Warehouse, roles: ["merchant"] },
   { 
