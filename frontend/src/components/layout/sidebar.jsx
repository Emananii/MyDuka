import { Link, useLocation } from "wouter";
import {
  LayoutDashboard,
  Package,
  ShoppingCart,
  Tag,
  Truck,
  BarChart3,
  Warehouse,
  Factory,
  Calculator,
} from "lucide-react";
import { cn } from "@/lib/utils";

const navigation = [
  { name: "Dashboard", href: "/", icon: LayoutDashboard },
  { name: "Inventory", href: "/inventory", icon: Package },
  { name: "Categories", href: "/categories", icon: Tag },
  { name: "Purchases", href: "/purchases", icon: ShoppingCart },
  { name: "Stock Transfers", href: "/stock-transfers", icon: Truck },
  { name: "Stores", href: "/stores", icon: Warehouse },
  { name: "Suppliers", href: "/suppliers", icon: Factory },
  { name: "POS", href: "/pos", icon: Calculator },
];

export default function Sidebar() {
  const [location] = useLocation();

  // If we are on the POS page, return null to render nothing at all.
  if (location === "/pos") {
    return null;
  }

  // For all other pages, render the full sidebar as normal.
  return (
    <div className="hidden md:flex md:flex-shrink-0">
      <div className="flex flex-col w-64">
        <div className="flex flex-col flex-grow bg-white border-r border-gray-200">
          {/* Logo / Brand Header */}
          <div className="flex items-center flex-shrink-0 px-6 py-4 border-b border-gray-200">
            <Warehouse className="h-8 w-8 text-blue-600 mr-3" />

<<<<<<< HEAD
            <h1 className="text-xl font-semibold text-gray-800">MyDuka.</h1>
=======
            <h1 className="text-xl font-semibold text-gray-800">MyDuka</h1>


            <h1 className="text-xl font-semibold text-gray-800">MyDuka</h1>

            <h1 className="text-xl font-semibold text-gray-800">My Duka</h1>
>>>>>>> 656ac282


          </div>

          {/* Navigation Links */}
          <nav className="mt-5 flex-grow px-4 space-y-1">
            {navigation.map((item) => {
              const isActive = location === item.href;
              const Icon = item.icon;

              return (
                <Link
                  key={item.name}
                  href={item.href}
                  className={cn(
                    "group flex items-center px-3 py-2 text-sm font-medium rounded-lg transition-colors",
                    isActive
                      ? "bg-blue-50 text-blue-600"
                      : "text-gray-600 hover:bg-gray-50 hover:text-gray-900"
                  )}
                >
                  <Icon className="mr-3 h-5 w-5" />
                  {item.name}
                </Link>
              );
            })}
          </nav>
        </div>
      </div>
    </div>
  );
}<|MERGE_RESOLUTION|>--- conflicted
+++ resolved
@@ -40,16 +40,12 @@
           <div className="flex items-center flex-shrink-0 px-6 py-4 border-b border-gray-200">
             <Warehouse className="h-8 w-8 text-blue-600 mr-3" />
 
-<<<<<<< HEAD
-            <h1 className="text-xl font-semibold text-gray-800">MyDuka.</h1>
-=======
             <h1 className="text-xl font-semibold text-gray-800">MyDuka</h1>
 
 
             <h1 className="text-xl font-semibold text-gray-800">MyDuka</h1>
 
             <h1 className="text-xl font-semibold text-gray-800">My Duka</h1>
->>>>>>> 656ac282
 
 
           </div>
