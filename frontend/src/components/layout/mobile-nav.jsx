import { Link, useLocation } from "wouter";
import {
  LayoutDashboard,
  Package,
  ShoppingCart,
  Truck,
  Tag,
  BarChart3,
  Warehouse,
  X,
  Users
} from "lucide-react";
import { cn } from "@/lib/utils";
import { Button } from "@/components/ui/button";

// Updated navigation list with "Suppliers"
const navigation = [
  { name: "Dashboard", href: "/", icon: LayoutDashboard },
  { name: "Inventory", href: "/inventory", icon: Package },
  { name: "Categories", href: "/categories", icon: Tag },
  { name: "Purchases", href: "/purchases", icon: ShoppingCart },
  { name: "Suppliers", href: "/suppliers", icon: Truck }, // 👈 Added here
  { name: "Movements", href: "/movements", icon: Users },
  { name: "Stores", href: "/stores", icon: Warehouse },
  //{ name: "Reports", href: "/reports", icon: BarChart3 },
];

export default function MobileNav({ isOpen, onClose }) {
  const [location] = useLocation();

  if (!isOpen) return null;

  return (
    <div className="md:hidden fixed inset-0 bg-gray-600 bg-opacity-50 z-40">
      <div className="fixed inset-y-0 left-0 max-w-xs w-full bg-white shadow-xl">
        {/* Header */}
        <div className="flex items-center justify-between px-6 py-4 border-b border-gray-200">
          <div className="flex items-center">
            <Warehouse className="h-8 w-8 text-blue-600 mr-3" />
<<<<<<< HEAD

            <h1 className="text-xl font-semibold text-gray-800">MyDuka.</h1>

=======
            <h1 className="text-xl font-semibold text-gray-800">My Duka</h1>
>>>>>>> c9378e1c
          </div>
          <Button variant="ghost" size="sm" onClick={onClose}>
            <X className="h-6 w-6" />
          </Button>
        </div>

        {/* Navigation */}
        <nav className="mt-5 px-4 space-y-1">
          {navigation.map((item) => {
            const isActive = location === item.href;
            const Icon = item.icon;

            return (
              <Link
                key={item.name}
                href={item.href}
                onClick={onClose}
                className={cn(
                  "group flex items-center px-3 py-2 text-sm font-medium rounded-lg transition-colors",
                  isActive
                    ? "bg-blue-50 text-blue-600"
                    : "text-gray-600 hover:bg-gray-50 hover:text-gray-900"
                )}
              >
                <Icon className="mr-3 h-5 w-5" />
                {item.name}
              </Link>
            );
          })}
        </nav>
      </div>
    </div>
  );
}<|MERGE_RESOLUTION|>--- conflicted
+++ resolved
@@ -37,13 +37,7 @@
         <div className="flex items-center justify-between px-6 py-4 border-b border-gray-200">
           <div className="flex items-center">
             <Warehouse className="h-8 w-8 text-blue-600 mr-3" />
-<<<<<<< HEAD
-
-            <h1 className="text-xl font-semibold text-gray-800">MyDuka.</h1>
-
-=======
             <h1 className="text-xl font-semibold text-gray-800">My Duka</h1>
->>>>>>> c9378e1c
           </div>
           <Button variant="ghost" size="sm" onClick={onClose}>
             <X className="h-6 w-6" />
