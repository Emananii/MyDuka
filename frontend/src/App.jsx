--- conflicted
+++ resolved
@@ -18,13 +18,10 @@
 //import Register from "@/components/auth/register-form";
 import ProtectedRoute from "@/components/auth/protected-route";
 
-<<<<<<< HEAD
-=======
 // Admin Registration for Invitations
 import AdminRegistrationPage from "@/components/user-management/admin-registration-page";
 
 // Pages
->>>>>>> 1f837ef0
 import Dashboard from "@/pages/dashboard";
 import Purchases from "@/pages/purchases";
 import StockTransfers from "@/pages/stock-transfers";
@@ -202,14 +199,10 @@
 
   return (
     <Switch>
-<<<<<<< HEAD
-      <Route path="/" component={Dashboard} />
-=======
       {/* Dashboard - Default authenticated route */}
       <Route path="/dashboard">
         <ProtectedRoute component={Dashboard} allowedRoles={["admin", "merchant", "clerk", "cashier"]} />
       </Route>
->>>>>>> 1f837ef0
 
       {/* Cashier Routes */}
       <Route path="/pos">
