// src/App.jsx
import React, { useState, useContext } from "react";
import { Route, Switch, Router, useLocation, Link } from "wouter";
import { Menu, Bell } from "lucide-react";

import { QueryClientProvider } from "@tanstack/react-query";
import { queryClient } from "./lib/queryClient";

import { Button } from "@/components/ui/button";
import { Toaster } from "@/components/ui/toaster";
import { TooltipProvider } from "@/components/ui/tooltip";

import Sidebar from "@/components/layout/sidebar";
import MobileNav from "@/components/layout/mobile-nav";
import AuthenticatedLayout from "@/components/layout/authenticated-layout";

import { Avatar, AvatarFallback, AvatarImage } from "@/components/ui/avatar";

// Auth
import Login from "@/components/auth/login-form";
import Register from "@/components/auth/register-form";
import ProtectedRoute from "@/components/auth/protected-route";

// Pages
import Dashboard from "@/pages/dashboard";
import Purchases from "@/pages/purchases";
import StockTransfers from "@/pages/stock-transfers";
import Stores from "@/pages/stores";
import Reports from "@/pages/reports";
import Categories from "@/pages/categories";
import Suppliers from "@/pages/suppliers";

import AdminProfile from "@/pages/admin-profile";
import MerchantProfile from "@/pages/merchant-profile";
import ClerksProfile from "@/pages/clerks-profile";
import CashierProfile from "@/pages/cashier-profile";

import CashierSalesPage from "@/pages/sales/cashier-sales-page";
import StoreAdminSalesPage from "@/pages/sales/store-admin-sales-page";
import MerchantSalesPage from "@/pages/sales/merchant-sales-page";

// inventory 
<<<<<<< HEAD
import MerchantInventory from "@/pages/inventory/merchant-inventory"; // This is the actual import name
=======
import MerchantInventory from "@/pages/inventory/merchant-inventory";
import ClerkInventoryDashboard from "@/pages/inventory/clerk-inventory"; // <--- NEW
import SupplyRequestDetailsPage from "@/pages/supply-request-details-page"; // <--- NEW
import AdminInventory from "./pages/inventory/admin-inventory";
>>>>>>> a94ff57d

import NotFound from "@/pages/not-found";

// import { UserProvider, UserContext } from "@/context/UserContext";


import POSInterfacePage from "@/pages/POS-interface";

import StoreAdminUserManagement from "./pages/user-management/store-admin-user-management";
import MerchantUserManagement from "./pages/user-management/merchant-user-management";

import { UserProvider, UserContext } from "@/context/UserContext";

function MainLayout({ children }) {
  const [isMobileNavOpen, setIsMobileNavOpen] = useState(false);
  const { user } = useContext(UserContext);
  // Removed unnecessary empty array destructuring from useLocation
  useLocation();

  const profilePathMap = {
    // ⭐ FIX: Changed 'store_admin' key to 'admin' to match backend role ⭐
    admin: "/admin-profile",
    merchant: "/merchant-profile",
    clerk: "/clerks-profile",
    cashier: "/cashier-profile",
  };
  const profilePath = user?.role ? profilePathMap[user.role] : null;

  return (
    <div className="flex h-screen overflow-hidden">
      <Sidebar />
      <MobileNav
        isOpen={isMobileNavOpen}
        onClose={() => setIsMobileNavOpen(false)}
      />

      <div className="flex flex-col flex-1 overflow-hidden">
        <header className="bg-white shadow-sm border-b border-gray-200">
          <div className="flex items-center justify-between px-6 py-4">
            <div className="flex items-center">
              <Button
                variant="ghost"
                size="sm"
                className="md:hidden mr-4"
                onClick={() => setIsMobileNavOpen(true)}
              >
                <Menu className="h-6 w-6" />
              </Button>
              <h2 className="text-2xl font-semibold text-gray-800">MyDuka</h2>
            </div>

            <div className="flex items-center space-x-4">
              <Button variant="ghost" size="sm">
                <Bell className="h-5 w-5" />
              </Button>

              {user && profilePath ? (
                <Link href={profilePath} title="View Profile">
                  <Avatar>
                    <AvatarImage
                      src={user.avatar || "/default-avatar.jpg"}
                      alt={user.name || "User"}
                    />
                    <AvatarFallback>
                      {user.name ? user.name.charAt(0).toUpperCase() : "?"}
                    </AvatarFallback>
                  </Avatar>
                </Link>
              ) : (
                <Link href="/login">
                  <Button variant="outline">Login</Button>
                </Link>
              )}
            </div>
          </div>
        </header>

        <main className="flex-1 overflow-y-auto p-6">{children}</main>
      </div>
    </div>
  );
}

function AuthRoutes() {
  return (
    <Switch>
      <Route path="/login">
        <AuthenticatedLayout>
          <Login />
        </AuthenticatedLayout>
      </Route>

      <Route path="/register">
        <AuthenticatedLayout>
          <Register />
        </AuthenticatedLayout>
      </Route>

      <Route>
        <MainLayout>
          <AppRoutes />
        </MainLayout>
      </Route>
    </Switch>
  );
}

function AppRoutes() {
  const { logout } = useContext(UserContext);
  const [, navigate] = useLocation();

  const handleLogout = () => {
    if (logout) logout();
    navigate("/login");
  };

  return (
    <Switch>
      {/* Universal route */}
      <Route path="/" component={Dashboard} />

      {/* Cashier-specific */}
      <Route path="/pos">
        {/* ⭐ FIX: Changed allowedRoles from 'store_admin' to 'admin' ⭐ */}
        <ProtectedRoute component={POSInterfacePage} allowedRoles={["cashier", "admin"]} />
      </Route>
      <Route path="/sales/cashier">
        <ProtectedRoute component={CashierSalesPage} allowedRoles={["cashier"]} />
      </Route>
      <Route path="/cashier-profile">
        <ProtectedRoute component={() => <CashierProfile onLogout={handleLogout} />} allowedRoles={["cashier"]} />
      </Route>

      {/* Store Admin-specific */}
      <Route path="/inventory">
<<<<<<< HEAD
        {/* ⭐ FIX: The error "Inventory is not defined" here. Changed 'Inventory' to 'MerchantInventory' ⭐ */}
        <ProtectedRoute component={MerchantInventory} allowedRoles={["admin", "merchant"]} />      
=======
        <ProtectedRoute component={MerchantInventory} allowedRoles={["admin", "merchant"]} />
        </Route>
      <Route path="/inventory/clerk">
        <ProtectedRoute component={ClerkInventoryDashboard} allowedRoles={["clerk"]} />
      </Route>
      <Route path="/inventory/admin">
        <ProtectedRoute component={AdminInventory} allowedRoles={["admin"]} />
>>>>>>> a94ff57d
      </Route>
      <Route path="/categories">
        {/* ⭐ FIX: Changed allowedRoles from 'store_admin' to 'admin' ⭐ */}
        <ProtectedRoute component={Categories} allowedRoles={["admin", "merchant"]} />
      </Route>
      <Route path="/purchases">
        {/* ⭐ FIX: Changed allowedRoles from 'store_admin' to 'admin' ⭐ */}
        <ProtectedRoute component={Purchases} allowedRoles={["admin", "merchant"]} />
      </Route>
      <Route path="/purchases/:id">
        {/* ⭐ FIX: Changed allowedRoles from 'store_admin' to 'admin' ⭐ */}
        <ProtectedRoute component={SupplyRequestDetailsPage} allowedRoles={["admin", "merchant"]} />
      </Route>
      <Route path="/stock-transfers">
        {/* ⭐ FIX: Changed allowedRoles from 'store_admin' to 'admin' ⭐ */}
        <ProtectedRoute component={StockTransfers} allowedRoles={["admin", "merchant"]} />
      </Route>
      <Route path="/suppliers">
        {/* ⭐ FIX: Changed allowedRoles from 'store_admin' to 'admin' ⭐ */}
        <ProtectedRoute component={Suppliers} allowedRoles={["admin", "merchant"]} />
      </Route>
      <Route path="/reports">
        {/* ⭐ FIX: Changed allowedRoles from 'store_admin' to 'admin' ⭐ */}
        <ProtectedRoute component={Reports} allowedRoles={["admin", "merchant"]} />
      </Route>
      <Route path="/sales/admin">
        {/* ⭐ FIX: Changed allowedRoles from 'store_admin' to 'admin' ⭐ */}
        <ProtectedRoute component={StoreAdminSalesPage} allowedRoles={["admin"]} />
      </Route>
      <Route path="/admin-profile">
        {/* ⭐ FIX: Changed allowedRoles from 'store_admin' to 'admin' ⭐ */}
        <ProtectedRoute component={() => <AdminProfile onLogout={handleLogout} />} allowedRoles={["admin"]} />
      </Route>
      <Route path="/clerks-profile">
        {/* ⭐ FIX: Changed allowedRoles from 'store_admin' to 'admin' ⭐ */}
        <ProtectedRoute component={() => <ClerksProfile onLogout={handleLogout} />} allowedRoles={["admin", "merchant"]} />
      </Route>
      <Route path="/inventory/supply-requests">
        <ProtectedRoute component={SupplyRequestDetailsPage} allowedRoles={["admin", "clerk"]} />
      </Route>

      {/* Merchant-specific */}
      <Route path="/stores">
        <ProtectedRoute component={Stores} allowedRoles={["merchant"]} />
      </Route>
      <Route path="/sales/merchant">
        <ProtectedRoute component={MerchantSalesPage} allowedRoles={["merchant"]} />
      </Route>
      <Route path="/merchant-profile">
        <ProtectedRoute component={() => <MerchantProfile onLogout={handleLogout} />} allowedRoles={["merchant"]} />
      </Route>
      <Route path="/merchant-user-management">
        <ProtectedRoute component={MerchantUserManagement} allowedRoles={["merchant"]} />
      </Route>
      {/* Fallback */}
      <Route component={NotFound} />
    </Switch>
  );
}

function App() {
  return (
    <QueryClientProvider client={queryClient}>
      <TooltipProvider>
        <UserProvider>
          <Router>
            <AuthRoutes />
            <Toaster />
          </Router>
        </UserProvider>
      </TooltipProvider>
    </QueryClientProvider>
  );
}

export default App;<|MERGE_RESOLUTION|>--- conflicted
+++ resolved
@@ -40,14 +40,10 @@
 import MerchantSalesPage from "@/pages/sales/merchant-sales-page";
 
 // inventory 
-<<<<<<< HEAD
-import MerchantInventory from "@/pages/inventory/merchant-inventory"; // This is the actual import name
-=======
 import MerchantInventory from "@/pages/inventory/merchant-inventory";
 import ClerkInventoryDashboard from "@/pages/inventory/clerk-inventory"; // <--- NEW
 import SupplyRequestDetailsPage from "@/pages/supply-request-details-page"; // <--- NEW
 import AdminInventory from "./pages/inventory/admin-inventory";
->>>>>>> a94ff57d
 
 import NotFound from "@/pages/not-found";
 
@@ -183,10 +179,6 @@
 
       {/* Store Admin-specific */}
       <Route path="/inventory">
-<<<<<<< HEAD
-        {/* ⭐ FIX: The error "Inventory is not defined" here. Changed 'Inventory' to 'MerchantInventory' ⭐ */}
-        <ProtectedRoute component={MerchantInventory} allowedRoles={["admin", "merchant"]} />      
-=======
         <ProtectedRoute component={MerchantInventory} allowedRoles={["admin", "merchant"]} />
         </Route>
       <Route path="/inventory/clerk">
@@ -194,7 +186,6 @@
       </Route>
       <Route path="/inventory/admin">
         <ProtectedRoute component={AdminInventory} allowedRoles={["admin"]} />
->>>>>>> a94ff57d
       </Route>
       <Route path="/categories">
         {/* ⭐ FIX: Changed allowedRoles from 'store_admin' to 'admin' ⭐ */}
