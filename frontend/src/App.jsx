--- conflicted
+++ resolved
@@ -18,10 +18,7 @@
 // Auth
 import Login from "@/components/auth/login-form";
 import Register from "@/components/auth/register-form";
-<<<<<<< HEAD
-=======
 import ProtectedRoute from "@/components/auth/protected-route";
->>>>>>> a57fd065
 
 // Pages
 import Dashboard from "@/pages/dashboard";
@@ -33,19 +30,11 @@
 import Categories from "@/pages/categories";
 import Suppliers from "@/pages/suppliers";
 
-<<<<<<< HEAD
-// Profile pages
-=======
->>>>>>> a57fd065
 import AdminProfile from "@/pages/admin-profile";
 import MerchantProfile from "@/pages/merchant-profile";
 import ClerksProfile from "@/pages/clerks-profile";
 import CashierProfile from "@/pages/cashier-profile";
 
-<<<<<<< HEAD
-// Sales pages
-=======
->>>>>>> a57fd065
 import CashierSalesPage from "@/pages/sales/cashier-sales-page";
 import StoreAdminSalesPage from "@/pages/sales/store-admin-sales-page";
 import MerchantSalesPage from "@/pages/sales/merchant-sales-page";
@@ -57,24 +46,14 @@
 // Removed: SupplyRequestListPage - replaced by role-specific list pages
 import AdminInventory from "./pages/inventory/admin-inventory";
 
-<<<<<<< HEAD
-import NotFound from "@/pages/not-found";
-import SupplyRequestDetailsPage from "@/pages/supply-request-details-page";
-import POSInterfacePage from "@/pages/POS-interface";
-
-import { UserProvider, UserContext } from "@/context/UserContext";
-
-function MainLayout({ children }) {
-  const [isMobileNavOpen, setIsMobileNavOpen] = useState(false);
-  const { user } = useContext(UserContext);
-  const [, navigate] = useLocation();
-=======
 // --- START: Supply Request Specific Pages (Using the ones we made) ---
 // IMPORTANT: Corrected path from 'suply-requests' to 'supply-requests'
 import ClerkSupplyRequest from "@/pages/supply-requests/clerk-supply-request";
 import StoreAdminSupplyRequest from "@/pages/supply-requests/store-admin-supply-request";
 // --- END: Supply Request Specific Pages ---
 
+//landing pages
+import LandingPage from "@/pages/landingpage";
 import NotFound from "@/pages/not-found";
 
 import POSInterfacePage from "@/pages/POS-interface";
@@ -90,7 +69,6 @@
   const [dropdownOpen, setDropdownOpen] = useState(false); // Preserving user's dropdown state
   const { user, logout } = useContext(UserContext);
   const [location, navigate] = useLocation();
->>>>>>> a57fd065
 
   const profilePathMap = {
     admin: "/admin-profile",
@@ -121,19 +99,12 @@
               </Button>
               <h2 className="text-2xl font-semibold text-gray-800">MyDuka</h2>
             </div>
-<<<<<<< HEAD
-            <div className="flex items-center space-x-4">
-              <Button variant="ghost" size="sm">
-                <Bell className="h-5 w-5" />
-              </Button>
-=======
 
             <div className="relative flex items-center space-x-4"> {/* Added relative for dropdown positioning */}
               <Button variant="ghost" size="sm">
                 <Bell className="h-5 w-5" />
               </Button>
 
->>>>>>> a57fd065
               {user && profilePath ? (
                 <div className="relative"> {/* Outer div for dropdown positioning */}
                   <div onClick={() => setDropdownOpen(!dropdownOpen)}>
@@ -186,67 +157,36 @@
   );
 }
 
-<<<<<<< HEAD
-function ProtectedRoute({ component: Component, allowedRoles = [], ...rest }) {
-  const { user } = useContext(UserContext);
-  const [, navigate] = useLocation();
-
-  useEffect(() => {
-    if (!user) {
-      navigate("/login", { replace: true });
-    } else if (rest.path === "/") {
-      const redirectMap = {
-        merchant: "/merchant-dashboard",
-        admin: "/admin-profile",
-        clerk: "/clerks-profile",
-        cashier: "/cashier-profile",
-      };
-      const targetPath = redirectMap[user.role] || "/unauthorized";
-      navigate(targetPath, { replace: true });
-    } else if (allowedRoles.length > 0 && !allowedRoles.includes(user.role)) {
-      navigate("/unauthorized", { replace: true });
-    }
-  }, [user, navigate, rest.path, allowedRoles]);
-
-  if (!user || rest.path === "/") {
-    return null;
-  }
-
-  return <Route {...rest} component={Component} />;
-}
-
-=======
 // --- Auth Routes ---
->>>>>>> a57fd065
 function AuthRoutes() {
   return (
     <Switch>
-      {/* 🔐 Separate login pages for each role */}
-      {/* Retained specific login paths from App.jsx_v1 logic for clarity */}
+      {/* 🌐 Public landing page */}
+      <Route path="/" component={LandingPage} />
+
+      {/* 🔐 Role-specific login pages */}
       <Route path="/login/admin">
-          <Login role="admin" />
+        <Login role="admin" />
       </Route>
       <Route path="/login/merchant">
-          <Login role="merchant" />
+        <Login role="merchant" />
       </Route>
       <Route path="/login/clerk">
-          <Login role="clerk" />
+        <Login role="clerk" />
       </Route>
       <Route path="/login/cashier">
-          <Login role="cashier" />
-      </Route>
-
-      {/* 🔁 Fallback login */}
+        <Login role="cashier" />
+      </Route>
+
+      {/* 🔁 Fallback login and registration */}
       <Route path="/login">
-          <Login />
+        <Login />
       </Route>
       <Route path="/register">
-          <Register />
-      </Route>
-<<<<<<< HEAD
-=======
-
->>>>>>> a57fd065
+        <Register />
+      </Route>
+
+      {/* 🔐 Main authenticated routes (wrapped in MainLayout) */}
       <Route>
         <MainLayout>
           <AppRoutes />
