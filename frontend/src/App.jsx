import React, { useState, useContext, useEffect } from "react";
import { Route, Switch, Router, useLocation, Link, Redirect } from "wouter";
import { Menu, Bell } from "lucide-react";

import { QueryClientProvider } from "@tanstack/react-query";
import { queryClient } from "./lib/queryClient";

import { Button } from "@/components/ui/button";
import { Toaster } from "@/components/ui/toaster";
import { TooltipProvider } from "@/components/ui/tooltip";

import Sidebar from "@/components/layout/sidebar";
import MobileNav from "@/components/layout/mobile-nav";

import { Avatar, AvatarFallback, AvatarImage } from "@/components/ui/avatar";

// Auth
import Login from "@/components/auth/login-form";
//import Register from "@/components/auth/register-form";
import ProtectedRoute from "@/components/auth/protected-route";

<<<<<<< HEAD
// Admin Registration for Invitations
import AdminRegistrationPage from "@/components/user-management/admin-registration-page";

// Pages
import Dashboard from "@/pages/dashboard";
=======
// Pages
>>>>>>> af654254
import Purchases from "@/pages/purchases";
import StockTransfers from "@/pages/stock-transfers";
import Stores from "@/pages/stores";
import Reports from "@/pages/reports";
import Categories from "@/pages/categories";
import Suppliers from "@/pages/suppliers";

import AdminProfile from "@/pages/admin-profile";
import MerchantProfile from "@/pages/merchant-profile";
import ClerksProfile from "@/pages/clerks-profile";
import CashierProfile from "@/pages/cashier-profile";

import CashierSalesPage from "@/pages/sales/cashier-sales-page";
import StoreAdminSalesPage from "@/pages/sales/store-admin-sales-page";
import MerchantSalesPage from "@/pages/sales/merchant-sales-page";

// Inventory related pages (general)
import MerchantInventory from "@/pages/inventory/merchant-inventory";
import ClerkInventoryDashboard from "@/pages/inventory/clerk-inventory";
import AdminInventory from "./pages/inventory/admin-inventory";

<<<<<<< HEAD
// Supply Request Specific Pages
=======
// --- START: Supply Request Specific Pages ---
>>>>>>> af654254
import ClerkSupplyRequest from "@/pages/supply-requests/clerk-supply-request";
import StoreAdminSupplyRequest from "@/pages/supply-requests/store-admin-supply-request";

// Landing pages
import LandingPage from "@/pages/landingpage";
import NotFound from "@/pages/not-found";

import POSInterfacePage from "@/pages/POS-interface";

// ⭐ Ensure these are correctly imported using their actual export names ⭐
// Based on typical project structures, these are often default exports
// but if you get "does not provide an export named 'X'" errors again,
// you might need to change them to named imports: import { StoreAdminUserManagement } from ...
import StoreAdminUserManagement from "./pages/user-management/store-admin-user-management";
import MerchantUserManagement from "./pages/user-management/merchant-user-management";

import { UserProvider, UserContext } from "@/context/UserContext";

<<<<<<< HEAD
// Root Route Component - handles initial routing logic
function RootRoute() {
  const { user, isLoading } = useContext(UserContext);
  const [, navigate] = useLocation();

  useEffect(() => {
    if (!isLoading) {
      if (user) {
        // User is authenticated, redirect to dashboard
        navigate('/dashboard', { replace: true });
      } else {
        // User is not authenticated, redirect to landing page
        navigate('/landing', { replace: true });
      }
    }
  }, [user, isLoading, navigate]);

  // Show loading while determining auth status
  if (isLoading) {
    return (
      <div className="min-h-screen flex items-center justify-center">
        <div className="text-center">
          <div className="animate-spin rounded-full h-32 w-32 border-b-2 border-gray-900 mx-auto mb-4"></div>
          <p className="text-gray-600">Loading...</p>
        </div>
      </div>
    );
  }

  return null;
}
=======
// --- NEW: Import specific dashboard components for each role ---
// Assuming these are default exports. If you get a "named 'X'" error, change to { X }
import MerchantDashboardPage from "@/pages/dashboard/merchant/dashboard";
import AdminDashboardPage from "@/pages/dashboard/admin/dashboard";
//import CashierDashboardPage from "@/pages/dashboard/cashier/dashboard";
//import ClerkDashboardPage from "@/pages/dashboard/clerk/dashboard";

>>>>>>> af654254

// --- Layout Component ---
function MainLayout({ children }) {
  const [isMobileNavOpen, setIsMobileNavOpen] = useState(false);
  const [dropdownOpen, setDropdownOpen] = useState(false);
  const { user, logout } = useContext(UserContext);
  const [location, navigate] = useLocation();

  const profilePathMap = {
    admin: "/admin-profile",
    merchant: "/merchant-profile",
    clerk: "/clerks-profile",
    cashier: "/cashier-profile",
  };
  const profilePath = user?.role ? profilePathMap[user.role] : "/profile";

  return (
    <div className="flex h-screen overflow-hidden">
      <Sidebar />
      <MobileNav
        isOpen={isMobileNavOpen}
        onClose={() => setIsMobileNavOpen(false)}
      />

      <div className="flex flex-col flex-1 overflow-hidden">
        <header className="bg-white shadow-sm border-b border-gray-200">
          <div className="flex items-center justify-between px-6 py-4">
            <div className="flex items-center">
              <Button
                variant="ghost"
                size="sm"
                className="md:hidden mr-4"
                onClick={() => setIsMobileNavOpen(true)}
              >
                <Menu className="h-6 w-6" />
              </Button>
              <h2 className="text-2xl font-semibold text-gray-800">MyDuka</h2>
            </div>

            <div className="relative flex items-center space-x-4">
              <Button variant="ghost" size="sm">
                <Bell className="h-5 w-5" />
              </Button>

              {user && profilePath ? (
                <div className="relative">
                  <div onClick={() => setDropdownOpen(!dropdownOpen)}>
                    <Avatar className="cursor-pointer">
                      <AvatarImage
                        src={user.avatar || "/default-avatar.jpg"}
                        alt={user.name || "User"}
                      />
                      <AvatarFallback>
                        {user.name ? user.name.charAt(0).toUpperCase() : "?"}
                      </AvatarFallback>
                    </Avatar>
                  </div>

                  {dropdownOpen && (
                    <div className="absolute right-0 mt-2 w-48 bg-white border rounded-md shadow-lg z-50">
                      <button
                        onClick={() => {
                          setDropdownOpen(false);
                          navigate(profilePath);
                        }}
                        className="block w-full text-left px-4 py-2 text-sm text-gray-700 hover:bg-gray-100"
                      >
                        Profile
                      </button>
                      <button
                        onClick={() => {
                          setDropdownOpen(false);
                          logout?.();
                          navigate("/login");
                        }}
                        className="block w-full text-left px-4 py-2 text-sm text-gray-700 hover:bg-gray-100"
                      >
                        Logout
                      </button>
                    </div>
                  )}
                </div>
              ) : (
                <Link href="/login">
                  <Button variant="outline">Login</Button>
                </Link>
              )}
            </div>
          </div>
        </header>

        <main className="flex-1 overflow-y-auto p-6">{children}</main>
      </div>
    </div>
  );
}

<<<<<<< HEAD
=======
// --- Auth Routes ---
function AuthRoutes() {
  return (
    <Switch>
      {/* 🔐 Separate login pages for each role */}
      <Route path="/login/admin">
          <Login role="admin" />
      </Route>
      <Route path="/login/merchant">
          <Login role="merchant" />
      </Route>
      <Route path="/login/clerk">
          <Login role="clerk" />
      </Route>
      <Route path="/login/cashier">
          <Login role="cashier" />
      </Route>

      {/* 🔁 Fallback login */}
      <Route path="/login">
          <Login />
      </Route>

      <Route path="/register">
          <Register />
      </Route>
>>>>>>> af654254

// --- Application Routes (Protected/Authenticated Routes) ---
function AppRoutes() {
  const { logout } = useContext(UserContext);
  const [, navigate] = useLocation();

  const handleLogout = () => {
    if (logout) logout();
    navigate("/login");
  };

  return (
    <Switch>
<<<<<<< HEAD
      {/* Dashboard - Default authenticated route */}
      <Route path="/dashboard">
        <ProtectedRoute component={Dashboard} allowedRoles={["admin", "merchant", "clerk", "cashier"]} />
      </Route>
=======
      {/* NEW: Role-specific Dashboard Routes */}
      <Route path="/dashboard/merchant">
        <ProtectedRoute component={MerchantDashboardPage} allowedRoles={["merchant"]} />
      </Route>
      <Route path="/dashboard/admin">
        <ProtectedRoute component={AdminDashboardPage} allowedRoles={["admin"]} />
      </Route>
      {/* <Route path="/dashboard/cashier">
        <ProtectedRoute component={CashierDashboardPage} allowedRoles={["cashier"]} />
      </Route>
      <Route path="/dashboard/clerk">
        <ProtectedRoute component={ClerkDashboardPage} allowedRoles={["clerk"]} />
      </Route> */}
>>>>>>> af654254

      {/* Cashier Routes */}
      <Route path="/pos">
        <ProtectedRoute component={POSInterfacePage} allowedRoles={["cashier", "admin"]} />
      </Route>
      <Route path="/sales/cashier">
        <ProtectedRoute component={CashierSalesPage} allowedRoles={["cashier"]} />
      </Route>
      <Route path="/cashier-profile">
        <ProtectedRoute component={() => <CashierProfile onLogout={handleLogout} />} allowedRoles={["cashier"]} />
      </Route>

      {/* User Management Routes */}
      <Route path="/store-admin-user-management">
        <ProtectedRoute component={StoreAdminUserManagement} allowedRoles={["admin"]} />
      </Route>
      <Route path="/merchant-user-management">
        <ProtectedRoute component={MerchantUserManagement} allowedRoles={["merchant"]} />
      </Route>

      {/* Inventory Routes */}
      <Route path="/inventory">
        <ProtectedRoute component={MerchantInventory} allowedRoles={["admin", "merchant"]} />
      </Route>
      <Route path="/inventory/clerk">
        <ProtectedRoute component={ClerkInventoryDashboard} allowedRoles={["clerk"]} />
      </Route>
      <Route path="/inventory/admin">
        <ProtectedRoute component={AdminInventory} allowedRoles={["admin"]} />
      </Route>

<<<<<<< HEAD
      {/* Supply Request Routes */}
=======
      {/* --- START: Supply Request Pages --- */}
>>>>>>> af654254
      <Route path="/supply-requests/clerk">
        <ProtectedRoute component={ClerkSupplyRequest} allowedRoles={["clerk"]} />
      </Route>
      <Route path="/supply-requests/admin">
         <ProtectedRoute component={StoreAdminSupplyRequest} allowedRoles={["admin"]} />
      </Route>
<<<<<<< HEAD

      {/* Other Business Routes */}
=======
      {/* --- END: Supply Request Pages --- */}

>>>>>>> af654254
      <Route path="/categories">
        <ProtectedRoute component={Categories} allowedRoles={["admin", "merchant"]} />
      </Route>
      <Route path="/purchases">
        <ProtectedRoute component={Purchases} allowedRoles={["admin", "merchant"]} />
      </Route>
<<<<<<< HEAD
=======

>>>>>>> af654254
      <Route path="/stock-transfers">
        <ProtectedRoute component={StockTransfers} allowedRoles={["admin", "merchant"]} />
      </Route>
      <Route path="/suppliers">
        <ProtectedRoute component={Suppliers} allowedRoles={["admin", "merchant"]} />
      </Route>
      <Route path="/reports">
        <ProtectedRoute component={Reports} allowedRoles={["admin", "merchant"]} />
      </Route>
      <Route path="/sales/admin">
        <ProtectedRoute component={StoreAdminSalesPage} allowedRoles={["admin"]} />
      </Route>
      <Route path="/admin-profile">
        <ProtectedRoute component={() => <AdminProfile onLogout={handleLogout} />} allowedRoles={["admin"]} />
      </Route>
      <Route path="/clerks-profile">
        <ProtectedRoute component={() => <ClerksProfile onLogout={handleLogout} />} allowedRoles={["admin", "merchant", "clerk"]} />
      </Route>

<<<<<<< HEAD
      {/* Merchant Routes */}
=======
      {/* Merchant */}
>>>>>>> af654254
      <Route path="/stores">
        <ProtectedRoute component={Stores} allowedRoles={["merchant"]} />
      </Route>
      <Route path="/sales/merchant">
        <ProtectedRoute component={MerchantSalesPage} allowedRoles={["merchant"]} />
      </Route>
      <Route path="/merchant-profile">
        <ProtectedRoute component={() => <MerchantProfile onLogout={handleLogout} />} allowedRoles={["merchant"]} />
      </Route>
<<<<<<< HEAD

      {/* 404 Not Found - This should be last */}
=======
      {/* Route for Merchant User Management */}
      {/* ⭐ ENSURE THIS ROUTE IS PRESENT AND CORRECT ⭐ */}
      <Route path="/user-management/merchant"> {/* Changed path from /merchant-user-management to match sidebar */}
        <ProtectedRoute component={MerchantUserManagement} allowedRoles={["merchant"]} />
      </Route>

      {/* Route for Store Admin User Management */}
      {/* ⭐ ENSURE THIS ROUTE IS PRESENT AND CORRECT ⭐ */}
      <Route path="/user-management/store-admin">
        <ProtectedRoute component={StoreAdminUserManagement} allowedRoles={["admin"]} />
      </Route>

      {/* Fallback */}
>>>>>>> af654254
      <Route component={NotFound} />
    </Switch>
  );
}

// --- Main App with Fixed Route Order ---
function App() {
  return (
    <QueryClientProvider client={queryClient}>
      <TooltipProvider>
        <UserProvider>
          <Router>
            <Switch>
              {/* 🏠 ROOT ROUTE - Handle initial routing logic */}
              <Route path="/" exact>
                <RootRoute />
              </Route>

              {/* 🌐 PUBLIC ROUTES - Exact matches, highest priority */}
              <Route path="/landing" exact>
                <LandingPage />
              </Route>
              
              <Route path="/login" exact>
                <Login />
              </Route>
              
              

              <Route path="/admin-registration" exact>
                <AdminRegistrationPage />
              </Route>

              {/* 🔐 PROTECTED ROUTES - More specific pattern matching */}
              <Route path="/dashboard" nest>
                <MainLayout>
                  <AppRoutes />
                </MainLayout>
              </Route>

              <Route path="/pos" nest>
                <MainLayout>
                  <AppRoutes />
                </MainLayout>
              </Route>

              <Route path="/sales" nest>
                <MainLayout>
                  <AppRoutes />
                </MainLayout>
              </Route>

              <Route path="/inventory" nest>
                <MainLayout>
                  <AppRoutes />
                </MainLayout>
              </Route>

              <Route path="/supply-requests" nest>
                <MainLayout>
                  <AppRoutes />
                </MainLayout>
              </Route>

              <Route path="/store-admin-user-management" nest>
                <MainLayout>
                  <AppRoutes />
                </MainLayout>
              </Route>

              <Route path="/merchant-user-management" nest>
                <MainLayout>
                  <AppRoutes />
                </MainLayout>
              </Route>

              <Route path="/categories" nest>
                <MainLayout>
                  <AppRoutes />
                </MainLayout>
              </Route>

              <Route path="/purchases" nest>
                <MainLayout>
                  <AppRoutes />
                </MainLayout>
              </Route>

              <Route path="/stock-transfers" nest>
                <MainLayout>
                  <AppRoutes />
                </MainLayout>
              </Route>

              <Route path="/suppliers" nest>
                <MainLayout>
                  <AppRoutes />
                </MainLayout>
              </Route>

              <Route path="/reports" nest>
                <MainLayout>
                  <AppRoutes />
                </MainLayout>
              </Route>

              <Route path="/stores" nest>
                <MainLayout>
                  <AppRoutes />
                </MainLayout>
              </Route>

              {/* Profile routes */}
              <Route path="/admin-profile" nest>
                <MainLayout>
                  <AppRoutes />
                </MainLayout>
              </Route>

              <Route path="/merchant-profile" nest>
                <MainLayout>
                  <AppRoutes />
                </MainLayout>
              </Route>

              <Route path="/clerks-profile" nest>
                <MainLayout>
                  <AppRoutes />
                </MainLayout>
              </Route>

              <Route path="/cashier-profile" nest>
                <MainLayout>
                  <AppRoutes />
                </MainLayout>
              </Route>

              {/* 404 - This should be the very last route */}
              <Route component={NotFound} />
            </Switch>
            <Toaster />
          </Router>
        </UserProvider>
      </TooltipProvider>
    </QueryClientProvider>
  );
}

export default App;<|MERGE_RESOLUTION|>--- conflicted
+++ resolved
@@ -19,15 +19,7 @@
 //import Register from "@/components/auth/register-form";
 import ProtectedRoute from "@/components/auth/protected-route";
 
-<<<<<<< HEAD
-// Admin Registration for Invitations
-import AdminRegistrationPage from "@/components/user-management/admin-registration-page";
-
 // Pages
-import Dashboard from "@/pages/dashboard";
-=======
-// Pages
->>>>>>> af654254
 import Purchases from "@/pages/purchases";
 import StockTransfers from "@/pages/stock-transfers";
 import Stores from "@/pages/stores";
@@ -49,11 +41,7 @@
 import ClerkInventoryDashboard from "@/pages/inventory/clerk-inventory";
 import AdminInventory from "./pages/inventory/admin-inventory";
 
-<<<<<<< HEAD
-// Supply Request Specific Pages
-=======
 // --- START: Supply Request Specific Pages ---
->>>>>>> af654254
 import ClerkSupplyRequest from "@/pages/supply-requests/clerk-supply-request";
 import StoreAdminSupplyRequest from "@/pages/supply-requests/store-admin-supply-request";
 
@@ -72,39 +60,6 @@
 
 import { UserProvider, UserContext } from "@/context/UserContext";
 
-<<<<<<< HEAD
-// Root Route Component - handles initial routing logic
-function RootRoute() {
-  const { user, isLoading } = useContext(UserContext);
-  const [, navigate] = useLocation();
-
-  useEffect(() => {
-    if (!isLoading) {
-      if (user) {
-        // User is authenticated, redirect to dashboard
-        navigate('/dashboard', { replace: true });
-      } else {
-        // User is not authenticated, redirect to landing page
-        navigate('/landing', { replace: true });
-      }
-    }
-  }, [user, isLoading, navigate]);
-
-  // Show loading while determining auth status
-  if (isLoading) {
-    return (
-      <div className="min-h-screen flex items-center justify-center">
-        <div className="text-center">
-          <div className="animate-spin rounded-full h-32 w-32 border-b-2 border-gray-900 mx-auto mb-4"></div>
-          <p className="text-gray-600">Loading...</p>
-        </div>
-      </div>
-    );
-  }
-
-  return null;
-}
-=======
 // --- NEW: Import specific dashboard components for each role ---
 // Assuming these are default exports. If you get a "named 'X'" error, change to { X }
 import MerchantDashboardPage from "@/pages/dashboard/merchant/dashboard";
@@ -112,7 +67,6 @@
 //import CashierDashboardPage from "@/pages/dashboard/cashier/dashboard";
 //import ClerkDashboardPage from "@/pages/dashboard/clerk/dashboard";
 
->>>>>>> af654254
 
 // --- Layout Component ---
 function MainLayout({ children }) {
@@ -210,8 +164,6 @@
   );
 }
 
-<<<<<<< HEAD
-=======
 // --- Auth Routes ---
 function AuthRoutes() {
   return (
@@ -238,9 +190,17 @@
       <Route path="/register">
           <Register />
       </Route>
->>>>>>> af654254
-
-// --- Application Routes (Protected/Authenticated Routes) ---
+
+      <Route>
+        <MainLayout>
+          <AppRoutes />
+        </MainLayout>
+      </Route>
+    </Switch>
+  );
+}
+
+// --- Application Routes ---
 function AppRoutes() {
   const { logout } = useContext(UserContext);
   const [, navigate] = useLocation();
@@ -252,12 +212,6 @@
 
   return (
     <Switch>
-<<<<<<< HEAD
-      {/* Dashboard - Default authenticated route */}
-      <Route path="/dashboard">
-        <ProtectedRoute component={Dashboard} allowedRoles={["admin", "merchant", "clerk", "cashier"]} />
-      </Route>
-=======
       {/* NEW: Role-specific Dashboard Routes */}
       <Route path="/dashboard/merchant">
         <ProtectedRoute component={MerchantDashboardPage} allowedRoles={["merchant"]} />
@@ -271,7 +225,6 @@
       <Route path="/dashboard/clerk">
         <ProtectedRoute component={ClerkDashboardPage} allowedRoles={["clerk"]} />
       </Route> */}
->>>>>>> af654254
 
       {/* Cashier Routes */}
       <Route path="/pos">
@@ -303,34 +256,22 @@
         <ProtectedRoute component={AdminInventory} allowedRoles={["admin"]} />
       </Route>
 
-<<<<<<< HEAD
-      {/* Supply Request Routes */}
-=======
       {/* --- START: Supply Request Pages --- */}
->>>>>>> af654254
       <Route path="/supply-requests/clerk">
         <ProtectedRoute component={ClerkSupplyRequest} allowedRoles={["clerk"]} />
       </Route>
       <Route path="/supply-requests/admin">
          <ProtectedRoute component={StoreAdminSupplyRequest} allowedRoles={["admin"]} />
       </Route>
-<<<<<<< HEAD
-
-      {/* Other Business Routes */}
-=======
       {/* --- END: Supply Request Pages --- */}
 
->>>>>>> af654254
       <Route path="/categories">
         <ProtectedRoute component={Categories} allowedRoles={["admin", "merchant"]} />
       </Route>
       <Route path="/purchases">
         <ProtectedRoute component={Purchases} allowedRoles={["admin", "merchant"]} />
       </Route>
-<<<<<<< HEAD
-=======
-
->>>>>>> af654254
+
       <Route path="/stock-transfers">
         <ProtectedRoute component={StockTransfers} allowedRoles={["admin", "merchant"]} />
       </Route>
@@ -350,11 +291,7 @@
         <ProtectedRoute component={() => <ClerksProfile onLogout={handleLogout} />} allowedRoles={["admin", "merchant", "clerk"]} />
       </Route>
 
-<<<<<<< HEAD
-      {/* Merchant Routes */}
-=======
       {/* Merchant */}
->>>>>>> af654254
       <Route path="/stores">
         <ProtectedRoute component={Stores} allowedRoles={["merchant"]} />
       </Route>
@@ -364,10 +301,6 @@
       <Route path="/merchant-profile">
         <ProtectedRoute component={() => <MerchantProfile onLogout={handleLogout} />} allowedRoles={["merchant"]} />
       </Route>
-<<<<<<< HEAD
-
-      {/* 404 Not Found - This should be last */}
-=======
       {/* Route for Merchant User Management */}
       {/* ⭐ ENSURE THIS ROUTE IS PRESENT AND CORRECT ⭐ */}
       <Route path="/user-management/merchant"> {/* Changed path from /merchant-user-management to match sidebar */}
@@ -380,8 +313,7 @@
         <ProtectedRoute component={StoreAdminUserManagement} allowedRoles={["admin"]} />
       </Route>
 
-      {/* Fallback */}
->>>>>>> af654254
+      {/* 404 Not Found - This should be last */}
       <Route component={NotFound} />
     </Switch>
   );
