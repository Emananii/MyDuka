// src/App.jsx
import React, { useState, useContext } from "react";
import { Route, Switch, Router, useLocation, Link } from "wouter";
import { Menu, Bell } from "lucide-react";

import { QueryClientProvider } from "@tanstack/react-query";
import { queryClient } from "./lib/queryClient";

import { Button } from "@/components/ui/button";
import { Toaster } from "@/components/ui/toaster";
import { TooltipProvider } from "@/components/ui/tooltip";

import Sidebar from "@/components/layout/sidebar";
import MobileNav from "@/components/layout/mobile-nav";
import AuthenticatedLayout from "@/components/layout/authenticated-layout";

import { Avatar, AvatarFallback, AvatarImage } from "@/components/ui/avatar";

// Auth
import Login from "@/components/auth/login-form";
import Register from "@/components/auth/register-form";
import ProtectedRoute from "@/components/auth/protected-route";

// Pages
import Dashboard from "@/pages/dashboard";
import Purchases from "@/pages/purchases";
import StockTransfers from "@/pages/stock-transfers";
import Stores from "@/pages/stores";
import Reports from "@/pages/reports";
import Categories from "@/pages/categories";
import Suppliers from "@/pages/suppliers";

import AdminProfile from "@/pages/admin-profile";
import MerchantProfile from "@/pages/merchant-profile";
import ClerksProfile from "@/pages/clerks-profile";
import CashierProfile from "@/pages/cashier-profile";

import CashierSalesPage from "@/pages/sales/cashier-sales-page";
import StoreAdminSalesPage from "@/pages/sales/store-admin-sales-page";
import MerchantSalesPage from "@/pages/sales/merchant-sales-page";

// inventory 
import MerchantInventory from "@/pages/inventory/merchant-inventory";

import NotFound from "@/pages/not-found";
import SupplyRequestDetailsPage from "@/pages/supply-request-details-page";
import POSInterfacePage from "@/pages/POS-interface";

import StoreAdminUserManagement from "./pages/user-management/store-admin-user-management";
import MerchantUserManagement from "./pages/user-management/merchant-user-management";

import { UserProvider, UserContext } from "@/context/UserContext";

function MainLayout({ children }) {
  const [isMobileNavOpen, setIsMobileNavOpen] = useState(false);
  const { user } = useContext(UserContext);
  const [, navigate] = useLocation();

  const profilePathMap = {
    // ⭐ FIX: Changed 'store_admin' key to 'admin' to match backend role ⭐
    admin: "/admin-profile",
    merchant: "/merchant-profile",
    clerk: "/clerks-profile",
    cashier: "/cashier-profile",
  };
  const profilePath = user?.role ? profilePathMap[user.role] : null;

  return (
    <div className="flex h-screen overflow-hidden">
      <Sidebar />
      <MobileNav
        isOpen={isMobileNavOpen}
        onClose={() => setIsMobileNavOpen(false)}
      />

      <div className="flex flex-col flex-1 overflow-hidden">
        <header className="bg-white shadow-sm border-b border-gray-200">
          <div className="flex items-center justify-between px-6 py-4">
            <div className="flex items-center">
              <Button
                variant="ghost"
                size="sm"
                className="md:hidden mr-4"
                onClick={() => setIsMobileNavOpen(true)}
              >
                <Menu className="h-6 w-6" />
              </Button>
              <h2 className="text-2xl font-semibold text-gray-800">MyDuka</h2>
            </div>

            <div className="flex items-center space-x-4">
              <Button variant="ghost" size="sm">
                <Bell className="h-5 w-5" />
              </Button>

              {user && profilePath ? (
                <Link href={profilePath} title="View Profile">
                  <Avatar>
                    <AvatarImage
                      src={user.avatar || "/default-avatar.jpg"}
                      alt={user.name || "User"}
                    />
                    <AvatarFallback>
                      {user.name ? user.name.charAt(0).toUpperCase() : "?"}
                    </AvatarFallback>
                  </Avatar>
                </Link>
              ) : (
                <Link href="/login">
                  <Button variant="outline">Login</Button>
                </Link>
              )}
            </div>
          </div>
        </header>

        <main className="flex-1 overflow-y-auto p-6">{children}</main>
      </div>
    </div>
  );
}

function AuthRoutes() {
  return (
    <Switch>
      <Route path="/login">
        <AuthenticatedLayout>
          <Login />
        </AuthenticatedLayout>
      </Route>

      <Route path="/register">
        <AuthenticatedLayout>
          <Register />
        </AuthenticatedLayout>
      </Route>

      <Route>
        <MainLayout>
          <AppRoutes />
        </MainLayout>
      </Route>
    </Switch>
  );
}

function AppRoutes() {
  const { logout } = useContext(UserContext);
  const [, navigate] = useLocation();

  const handleLogout = () => {
    if (logout) logout();
    navigate("/login");
  };

  return (
    <Switch>
      {/* Universal route */}
      <Route path="/" component={Dashboard} />

      {/* Cashier-specific */}
      <Route path="/pos">
        {/* ⭐ FIX: Changed allowedRoles from 'store_admin' to 'admin' ⭐ */}
        <ProtectedRoute component={POSInterfacePage} allowedRoles={["cashier", "admin"]} />
      </Route>
      <Route path="/sales/cashier">
        <ProtectedRoute component={CashierSalesPage} allowedRoles={["cashier"]} />
      </Route>
      <Route path="/cashier-profile">
        <ProtectedRoute component={() => <CashierProfile onLogout={handleLogout} />} allowedRoles={["cashier"]} />
      </Route>

      {/* Store Admin-specific */}
      <Route path="/inventory">
<<<<<<< HEAD
        {/* ⭐ FIX: Changed allowedRoles from 'store_admin' to 'admin' ⭐ */}
        <ProtectedRoute component={Inventory} allowedRoles={["admin", "merchant"]} />
=======
        <ProtectedRoute component={MerchantInventory} allowedRoles={["admin", "merchant"]} />
>>>>>>> 722ac79b
      </Route>
      <Route path="/categories">
        {/* ⭐ FIX: Changed allowedRoles from 'store_admin' to 'admin' ⭐ */}
        <ProtectedRoute component={Categories} allowedRoles={["admin", "merchant"]} />
      </Route>
      <Route path="/purchases">
        {/* ⭐ FIX: Changed allowedRoles from 'store_admin' to 'admin' ⭐ */}
        <ProtectedRoute component={Purchases} allowedRoles={["admin", "merchant"]} />
      </Route>
      <Route path="/purchases/:id">
        {/* ⭐ FIX: Changed allowedRoles from 'store_admin' to 'admin' ⭐ */}
        <ProtectedRoute component={SupplyRequestDetailsPage} allowedRoles={["admin", "merchant"]} />
      </Route>
      <Route path="/stock-transfers">
        {/* ⭐ FIX: Changed allowedRoles from 'store_admin' to 'admin' ⭐ */}
        <ProtectedRoute component={StockTransfers} allowedRoles={["admin", "merchant"]} />
      </Route>
      <Route path="/suppliers">
        {/* ⭐ FIX: Changed allowedRoles from 'store_admin' to 'admin' ⭐ */}
        <ProtectedRoute component={Suppliers} allowedRoles={["admin", "merchant"]} />
      </Route>
      <Route path="/reports">
        {/* ⭐ FIX: Changed allowedRoles from 'store_admin' to 'admin' ⭐ */}
        <ProtectedRoute component={Reports} allowedRoles={["admin", "merchant"]} />
      </Route>
      <Route path="/sales/admin">
        {/* ⭐ FIX: Changed allowedRoles from 'store_admin' to 'admin' ⭐ */}
        <ProtectedRoute component={StoreAdminSalesPage} allowedRoles={["admin"]} />
      </Route>
      <Route path="/admin-profile">
        {/* ⭐ FIX: Changed allowedRoles from 'store_admin' to 'admin' ⭐ */}
        <ProtectedRoute component={() => <AdminProfile onLogout={handleLogout} />} allowedRoles={["admin"]} />
      </Route>
      <Route path="/clerks-profile">
        {/* ⭐ FIX: Changed allowedRoles from 'store_admin' to 'admin' ⭐ */}
        <ProtectedRoute component={() => <ClerksProfile onLogout={handleLogout} />} allowedRoles={["admin", "merchant"]} />
      </Route>
      
      {/* ⭐ FIX: Consolidated and corrected the Store Admin User Management route ⭐ */}
      <Route path="/user-management/store">
        <ProtectedRoute component={StoreAdminUserManagement} allowedRoles={["admin"]} />
      </Route>

      {/* Merchant-specific */}
      <Route path="/stores">
        <ProtectedRoute component={Stores} allowedRoles={["merchant"]} />
      </Route>
      <Route path="/sales/merchant">
        <ProtectedRoute component={MerchantSalesPage} allowedRoles={["merchant"]} />
      </Route>
      <Route path="/merchant-profile">
        <ProtectedRoute component={() => <MerchantProfile onLogout={handleLogout} />} allowedRoles={["merchant"]} />
      </Route>
      <Route path="/merchant-user-management">
        <ProtectedRoute component={MerchantUserManagement} allowedRoles={["merchant"]} />
      </Route>
      {/* Fallback */}
      <Route component={NotFound} />
    </Switch>
  );
}

function App() {
  return (
    <QueryClientProvider client={queryClient}>
      <TooltipProvider>
        <UserProvider>
          <Router>
            <AuthRoutes />
            <Toaster />
          </Router>
        </UserProvider>
      </TooltipProvider>
    </QueryClientProvider>
  );
}

export default App;<|MERGE_RESOLUTION|>--- conflicted
+++ resolved
@@ -172,12 +172,8 @@
 
       {/* Store Admin-specific */}
       <Route path="/inventory">
-<<<<<<< HEAD
-        {/* ⭐ FIX: Changed allowedRoles from 'store_admin' to 'admin' ⭐ */}
-        <ProtectedRoute component={Inventory} allowedRoles={["admin", "merchant"]} />
-=======
-        <ProtectedRoute component={MerchantInventory} allowedRoles={["admin", "merchant"]} />
->>>>>>> 722ac79b
+        {/* ⭐ FIX: Changed allowedRoles from 'store_admin' to 'admin' ⭐ */}
+        <ProtectedRoute component={Inventory} allowedRoles={["admin", "merchant"]} />      
       </Route>
       <Route path="/categories">
         {/* ⭐ FIX: Changed allowedRoles from 'store_admin' to 'admin' ⭐ */}
