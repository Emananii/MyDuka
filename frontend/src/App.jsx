<<<<<<< HEAD
import React, { useState, useContext } from "react";
import { Route, Switch, Router, useLocation, Link } from "wouter";
=======
import React, { useState, useContext, useEffect } from "react";
import { Route, Switch, Router, useLocation, Link, Redirect } from "wouter";
>>>>>>> e33af405
import { Menu, Bell } from "lucide-react";

import { QueryClientProvider } from "@tanstack/react-query";
import { queryClient } from "./lib/queryClient";

import { Button } from "@/components/ui/button";
import { Toaster } from "@/components/ui/toaster";
import { TooltipProvider } from "@/components/ui/tooltip";

import Sidebar from "@/components/layout/sidebar";
import MobileNav from "@/components/layout/mobile-nav";
<<<<<<< HEAD
//import AuthenticatedLayout from "@/components/layout/authenticated-layout"; // Not used
=======
>>>>>>> e33af405

import { Avatar, AvatarFallback, AvatarImage } from "@/components/ui/avatar";

// Auth
import Login from "@/components/auth/login-form";
//import Register from "@/components/auth/register-form";
import ProtectedRoute from "@/components/auth/protected-route";

// Admin Registration for Invitations
import AdminRegistrationPage from "@/components/user-management/admin-registration-page";

// Pages
// Removed generic Dashboard import as we'll use role-specific ones
// import Dashboard from "@/pages/dashboard";
import Purchases from "@/pages/purchases";
import AdminPurchases from "@/pages/admin-purchases"; // 👈 New import
import StockTransfers from "@/pages/stock-transfers";
import Stores from "@/pages/stores";
import Reports from "@/pages/reports";
import Categories from "@/pages/categories";
import Suppliers from "@/pages/suppliers";

import AdminProfile from "@/pages/admin-profile";
import MerchantProfile from "@/pages/merchant-profile";
import ClerksProfile from "@/pages/clerks-profile";
import CashierProfile from "@/pages/cashier-profile";

import CashierSalesPage from "@/pages/sales/cashier-sales-page";
import StoreAdminSalesPage from "@/pages/sales/store-admin-sales-page";
import MerchantSalesPage from "@/pages/sales/merchant-sales-page";

// Inventory related pages (general)
import MerchantInventory from "@/pages/inventory/merchant-inventory";
import ClerkInventoryDashboard from "@/pages/inventory/clerk-inventory";
import AdminInventory from "./pages/inventory/admin-inventory";

<<<<<<< HEAD
// --- START: Supply Request Specific Pages ---
=======
// Supply Request Specific Pages
>>>>>>> e33af405
import ClerkSupplyRequest from "@/pages/supply-requests/clerk-supply-request";
import StoreAdminSupplyRequest from "@/pages/supply-requests/store-admin-supply-request";

// Landing pages
import LandingPage from "@/pages/landingpage";
import NotFound from "@/pages/not-found";

import POSInterfacePage from "@/pages/POS-interface";

import StoreAdminUserManagement from "./pages/user-management/store-admin-user-management";
import MerchantUserManagement from "./pages/user-management/merchant-user-management";

import { UserProvider, UserContext } from "@/context/UserContext";

<<<<<<< HEAD
// --- NEW: Import specific dashboard components for each role ---
import MerchantDashboardPage from "@/pages/dashboard/merchant/dashboard";
import AdminDashboardPage from "@/pages/dashboard/admin/dashboard";
//import CashierDashboardPage from "@/pages/dashboard/cashier/dashboard";
import ClerkDashboard from "@/pages/dashboard/clerk/dashboard";

=======
// Root Route Component - handles initial routing logic
function RootRoute() {
  const { user, isLoading } = useContext(UserContext);
  const [, navigate] = useLocation();

  useEffect(() => {
    if (!isLoading) {
      if (user) {
        // User is authenticated, redirect to dashboard
        navigate('/dashboard', { replace: true });
      } else {
        // User is not authenticated, redirect to landing page
        navigate('/landing', { replace: true });
      }
    }
  }, [user, isLoading, navigate]);

  // Show loading while determining auth status
  if (isLoading) {
    return (
      <div className="min-h-screen flex items-center justify-center">
        <div className="text-center">
          <div className="animate-spin rounded-full h-32 w-32 border-b-2 border-gray-900 mx-auto mb-4"></div>
          <p className="text-gray-600">Loading...</p>
        </div>
      </div>
    );
  }

  return null;
}
>>>>>>> e33af405

// --- Layout Component ---
function MainLayout({ children }) {
  const [isMobileNavOpen, setIsMobileNavOpen] = useState(false);
  const [dropdownOpen, setDropdownOpen] = useState(false);
  const { user, logout } = useContext(UserContext);
  const [, navigate] = useLocation();

  const profilePathMap = {
    admin: "/admin-profile",
    merchant: "/merchant-profile",
    clerk: "/clerks-profile",
    cashier: "/cashier-profile",
  };
  const profilePath = user?.role ? profilePathMap[user.role] : "/profile";

  return (
    <div className="flex h-screen overflow-hidden">
      <Sidebar />
      <MobileNav
        isOpen={isMobileNavOpen}
        onClose={() => setIsMobileNavOpen(false)}
      />

      <div className="flex flex-col flex-1 overflow-hidden">
        <header className="bg-white shadow-sm border-b border-gray-200">
          <div className="flex items-center justify-between px-6 py-4">
            <div className="flex items-center">
              <Button
                variant="ghost"
                size="sm"
                className="md:hidden mr-4"
                onClick={() => setIsMobileNavOpen(true)}
              >
                <Menu className="h-6 w-6" />
              </Button>
              <h2 className="text-2xl font-semibold text-gray-800">MyDuka</h2>
            </div>

            <div className="relative flex items-center space-x-4">
              <Button variant="ghost" size="sm">
                <Bell className="h-5 w-5" />
              </Button>

              {user && profilePath ? (
                <div className="relative">
                  <div onClick={() => setDropdownOpen(!dropdownOpen)}>
                    <Avatar className="cursor-pointer">
                      <AvatarImage
                        src={user.avatar || `https://api.dicebear.com/7.x/initials/svg?seed=${user.name || "User"}`}
                        alt={user.name || "User"}
                      />
                      <AvatarFallback>
                        {user.name ? user.name.charAt(0).toUpperCase() : "?"}
                      </AvatarFallback>
                    </Avatar>
                  </div>

                  {dropdownOpen && (
                    <div className="absolute right-0 mt-2 w-48 bg-white border rounded-md shadow-lg z-50">
                      <button
                        onClick={() => {
                          setDropdownOpen(false);
                          navigate(profilePath);
                        }}
                        className="block w-full text-left px-4 py-2 text-sm text-gray-700 hover:bg-gray-100"
                      >
                        Profile
                      </button>
                      <button
                        onClick={() => {
                          setDropdownOpen(false);
                          logout?.();
                          navigate("/login");
                        }}
                        className="block w-full text-left px-4 py-2 text-sm text-gray-700 hover:bg-gray-100"
                      >
                        Logout
                      </button>
                    </div>
                  )}
                </div>
              ) : (
                <Link href="/login">
                  <Button variant="outline">Login</Button>
                </Link>
              )}
            </div>
          </div>
        </header>

        <main className="flex-1 overflow-y-auto p-6">{children}</main>
      </div>
    </div>
  );
}


// --- Auth Routes ---
function AuthRoutes() {
  return (
    <Switch>
      {/* 🔐 Separate login pages for each role */}
      {/* Retained specific login paths from App.jsx_v1 logic for clarity */}
      <Route path="/login/admin">
          <Login role="admin" />
      </Route>
      <Route path="/login/merchant">
          <Login role="merchant" />
      </Route>
      <Route path="/login/clerk">
          <Login role="clerk" />
      </Route>
      <Route path="/login/cashier">
          <Login role="cashier" />
      </Route>

      {/* 🔁 Fallback login */}

      <Route path="/login">
          <Login />
      </Route>

      <Route path="/register">
          <Register />
      </Route>

      <Route>
        <MainLayout>
          <AppRoutes />
        </MainLayout>
      </Route>

      {/* 🌐 Public landing page - move this BELOW the main layout */}
      <Route path="/" component={Dashboard} />
    </Switch>
  );
}



// --- Application Routes (Protected/Authenticated Routes) ---
function AppRoutes() {
  const { logout } = useContext(UserContext);
  const [, navigate] = useLocation();

  const handleLogout = () => {
    if (logout) logout();
    navigate("/login");
  };

  return (
    <Switch>
<<<<<<< HEAD
      {/* Removed the universal "/" route for dashboard */}
      {/* <Route path="/" component={Dashboard} /> */}

      {/* NEW: Role-specific Dashboard Routes */}
      <Route path="/dashboard/merchant">
        <ProtectedRoute component={MerchantDashboardPage} allowedRoles={["merchant"]} />
      </Route>
      <Route path="/dashboard/admin">
        <ProtectedRoute component={AdminDashboardPage} allowedRoles={["admin"]} />
      </Route>
      {/* {/* <Route path="/dashboard/cashier">
        <ProtectedRoute component={CashierDashboardPage} allowedRoles={["cashier"]} />
      </Route> */}
      <Route path="/dashboard/clerk">
        <ProtectedRoute component={ClerkDashboard} allowedRoles={["clerk"]} />
      </Route>
      {/* END NEW: Role-specific Dashboard Routes */}
=======
      {/* Dashboard - Default authenticated route */}
      <Route path="/dashboard">
        <ProtectedRoute component={Dashboard} allowedRoles={["admin", "merchant", "clerk", "cashier"]} />
      </Route>
>>>>>>> e33af405

      {/* Cashier Routes */}
      <Route path="/pos">
        <ProtectedRoute component={POSInterfacePage} allowedRoles={["cashier", "admin"]} />
      </Route>
      <Route path="/sales/cashier">
        <ProtectedRoute component={CashierSalesPage} allowedRoles={["cashier"]} />
      </Route>
      <Route path="/cashier-profile">
        <ProtectedRoute component={() => <CashierProfile onLogout={handleLogout} />} allowedRoles={["cashier"]} />
      </Route>

      {/* User Management Routes */}
      <Route path="/store-admin-user-management">
        <ProtectedRoute component={StoreAdminUserManagement} allowedRoles={["admin"]} />
      </Route>
      <Route path="/merchant-user-management">
        <ProtectedRoute component={MerchantUserManagement} allowedRoles={["merchant"]} />
      </Route>

      {/* Inventory Routes */}
      <Route path="/inventory">
        <ProtectedRoute component={MerchantInventory} allowedRoles={["admin", "merchant"]} />
      </Route>
      <Route path="/inventory/clerk">
        <ProtectedRoute component={ClerkInventoryDashboard} allowedRoles={["clerk"]} />
      </Route>
      <Route path="/inventory/admin">
        <ProtectedRoute component={AdminInventory} allowedRoles={["admin"]} />
      </Route>

<<<<<<< HEAD
      {/* --- Supply Request Pages --- */}
=======
      {/* Supply Request Routes */}
>>>>>>> e33af405
      <Route path="/supply-requests/clerk">
        <ProtectedRoute component={ClerkSupplyRequest} allowedRoles={["clerk"]} />
      </Route>
      <Route path="/supply-requests/admin">
         <ProtectedRoute component={StoreAdminSupplyRequest} allowedRoles={["admin"]} />
      </Route>
<<<<<<< HEAD

=======
>>>>>>> e33af405

      {/* Other Business Routes */}
      <Route path="/categories">
        <ProtectedRoute component={Categories} allowedRoles={["admin", "merchant"]} />
      </Route>
      <Route path="/purchases">
        <ProtectedRoute component={Purchases} allowedRoles={["admin", "merchant"]} />
      </Route>
<<<<<<< HEAD
      <Route path="/purchases/admin">
        <ProtectedRoute component={AdminPurchases} allowedRoles={["admin"]} />
      </Route>

=======
>>>>>>> e33af405
      <Route path="/stock-transfers">
        <ProtectedRoute component={StockTransfers} allowedRoles={["admin", "merchant"]} />
      </Route>
      <Route path="/suppliers">
        <ProtectedRoute component={Suppliers} allowedRoles={["admin", "merchant"]} />
      </Route>
      <Route path="/reports">
        <ProtectedRoute component={Reports} allowedRoles={["admin", "merchant"]} />
      </Route>
      <Route path="/sales/admin">
        <ProtectedRoute component={StoreAdminSalesPage} allowedRoles={["admin"]} />
      </Route>
      <Route path="/admin-profile">
        <ProtectedRoute component={() => <AdminProfile onLogout={handleLogout} />} allowedRoles={["admin"]} />
      </Route>
      <Route path="/clerks-profile">
        <ProtectedRoute component={() => <ClerksProfile onLogout={handleLogout} />} allowedRoles={["admin", "merchant", "clerk"]} />
      </Route>

<<<<<<< HEAD
      {/* Merchant */}
=======
      {/* Merchant Routes */}
>>>>>>> e33af405
      <Route path="/stores">
        <ProtectedRoute component={Stores} allowedRoles={["merchant"]} />
      </Route>
      <Route path="/sales/merchant">
        <ProtectedRoute component={MerchantSalesPage} allowedRoles={["merchant"]} />
      </Route>
      <Route path="/merchant-profile">
        <ProtectedRoute component={() => <MerchantProfile onLogout={handleLogout} />} allowedRoles={["merchant"]} />
      </Route>
<<<<<<< HEAD
      {/* --- The route below is correctly defined and should not be causing a 404. --- */}
      <Route path="/merchant-user-management">
        <ProtectedRoute component={MerchantUserManagement} allowedRoles={["merchant"]} />
      </Route>
      {/* Store Admin User Management */}
      <Route path ="/store-admin-user-management">
        <ProtectedRoute component={StoreAdminUserManagement} allowedRoles={["admin"]} />
      </Route>
=======
>>>>>>> e33af405

      {/* 404 Not Found - This should be last */}
      <Route component={NotFound} />
    </Switch>
  );
}

// --- Main App with Fixed Route Order ---
function App() {
  return (
    <QueryClientProvider client={queryClient}>
      <TooltipProvider>
        <UserProvider>
          <Router>
            <Switch>
              {/* 🏠 ROOT ROUTE - Handle initial routing logic */}
              <Route path="/" exact>
                <RootRoute />
              </Route>

              {/* 🌐 PUBLIC ROUTES - Exact matches, highest priority */}
              <Route path="/landing" exact>
                <LandingPage />
              </Route>
              
              <Route path="/login" exact>
                <Login />
              </Route>
              
              

              <Route path="/admin-registration" exact>
                <AdminRegistrationPage />
              </Route>

              {/* 🔐 PROTECTED ROUTES - More specific pattern matching */}
              <Route path="/dashboard" nest>
                <MainLayout>
                  <AppRoutes />
                </MainLayout>
              </Route>

              <Route path="/pos" nest>
                <MainLayout>
                  <AppRoutes />
                </MainLayout>
              </Route>

              <Route path="/sales" nest>
                <MainLayout>
                  <AppRoutes />
                </MainLayout>
              </Route>

              <Route path="/inventory" nest>
                <MainLayout>
                  <AppRoutes />
                </MainLayout>
              </Route>

              <Route path="/supply-requests" nest>
                <MainLayout>
                  <AppRoutes />
                </MainLayout>
              </Route>

              <Route path="/store-admin-user-management" nest>
                <MainLayout>
                  <AppRoutes />
                </MainLayout>
              </Route>

              <Route path="/merchant-user-management" nest>
                <MainLayout>
                  <AppRoutes />
                </MainLayout>
              </Route>

              <Route path="/categories" nest>
                <MainLayout>
                  <AppRoutes />
                </MainLayout>
              </Route>

              <Route path="/purchases" nest>
                <MainLayout>
                  <AppRoutes />
                </MainLayout>
              </Route>

              <Route path="/stock-transfers" nest>
                <MainLayout>
                  <AppRoutes />
                </MainLayout>
              </Route>

              <Route path="/suppliers" nest>
                <MainLayout>
                  <AppRoutes />
                </MainLayout>
              </Route>

              <Route path="/reports" nest>
                <MainLayout>
                  <AppRoutes />
                </MainLayout>
              </Route>

              <Route path="/stores" nest>
                <MainLayout>
                  <AppRoutes />
                </MainLayout>
              </Route>

              {/* Profile routes */}
              <Route path="/admin-profile" nest>
                <MainLayout>
                  <AppRoutes />
                </MainLayout>
              </Route>

              <Route path="/merchant-profile" nest>
                <MainLayout>
                  <AppRoutes />
                </MainLayout>
              </Route>

              <Route path="/clerks-profile" nest>
                <MainLayout>
                  <AppRoutes />
                </MainLayout>
              </Route>

              <Route path="/cashier-profile" nest>
                <MainLayout>
                  <AppRoutes />
                </MainLayout>
              </Route>

              {/* 404 - This should be the very last route */}
              <Route component={NotFound} />
            </Switch>
            <Toaster />
          </Router>
        </UserProvider>
      </TooltipProvider>
    </QueryClientProvider>
  );
}

export default App;<|MERGE_RESOLUTION|>--- conflicted
+++ resolved
@@ -1,10 +1,10 @@
-<<<<<<< HEAD
+
 import React, { useState, useContext } from "react";
 import { Route, Switch, Router, useLocation, Link } from "wouter";
-=======
+
 import React, { useState, useContext, useEffect } from "react";
 import { Route, Switch, Router, useLocation, Link, Redirect } from "wouter";
->>>>>>> e33af405
+
 import { Menu, Bell } from "lucide-react";
 
 import { QueryClientProvider } from "@tanstack/react-query";
@@ -16,10 +16,9 @@
 
 import Sidebar from "@/components/layout/sidebar";
 import MobileNav from "@/components/layout/mobile-nav";
-<<<<<<< HEAD
+
 //import AuthenticatedLayout from "@/components/layout/authenticated-layout"; // Not used
-=======
->>>>>>> e33af405
+
 
 import { Avatar, AvatarFallback, AvatarImage } from "@/components/ui/avatar";
 
@@ -56,11 +55,11 @@
 import ClerkInventoryDashboard from "@/pages/inventory/clerk-inventory";
 import AdminInventory from "./pages/inventory/admin-inventory";
 
-<<<<<<< HEAD
+
 // --- START: Supply Request Specific Pages ---
-=======
+
 // Supply Request Specific Pages
->>>>>>> e33af405
+
 import ClerkSupplyRequest from "@/pages/supply-requests/clerk-supply-request";
 import StoreAdminSupplyRequest from "@/pages/supply-requests/store-admin-supply-request";
 
@@ -75,14 +74,14 @@
 
 import { UserProvider, UserContext } from "@/context/UserContext";
 
-<<<<<<< HEAD
+
 // --- NEW: Import specific dashboard components for each role ---
 import MerchantDashboardPage from "@/pages/dashboard/merchant/dashboard";
 import AdminDashboardPage from "@/pages/dashboard/admin/dashboard";
 //import CashierDashboardPage from "@/pages/dashboard/cashier/dashboard";
 import ClerkDashboard from "@/pages/dashboard/clerk/dashboard";
 
-=======
+
 // Root Route Component - handles initial routing logic
 function RootRoute() {
   const { user, isLoading } = useContext(UserContext);
@@ -114,7 +113,7 @@
 
   return null;
 }
->>>>>>> e33af405
+
 
 // --- Layout Component ---
 function MainLayout({ children }) {
@@ -268,7 +267,7 @@
 
   return (
     <Switch>
-<<<<<<< HEAD
+
       {/* Removed the universal "/" route for dashboard */}
       {/* <Route path="/" component={Dashboard} /> */}
 
@@ -286,12 +285,12 @@
         <ProtectedRoute component={ClerkDashboard} allowedRoles={["clerk"]} />
       </Route>
       {/* END NEW: Role-specific Dashboard Routes */}
-=======
+
       {/* Dashboard - Default authenticated route */}
       <Route path="/dashboard">
         <ProtectedRoute component={Dashboard} allowedRoles={["admin", "merchant", "clerk", "cashier"]} />
       </Route>
->>>>>>> e33af405
+
 
       {/* Cashier Routes */}
       <Route path="/pos">
@@ -323,21 +322,18 @@
         <ProtectedRoute component={AdminInventory} allowedRoles={["admin"]} />
       </Route>
 
-<<<<<<< HEAD
+
       {/* --- Supply Request Pages --- */}
-=======
+
       {/* Supply Request Routes */}
->>>>>>> e33af405
+
       <Route path="/supply-requests/clerk">
         <ProtectedRoute component={ClerkSupplyRequest} allowedRoles={["clerk"]} />
       </Route>
       <Route path="/supply-requests/admin">
          <ProtectedRoute component={StoreAdminSupplyRequest} allowedRoles={["admin"]} />
       </Route>
-<<<<<<< HEAD
-
-=======
->>>>>>> e33af405
+
 
       {/* Other Business Routes */}
       <Route path="/categories">
@@ -346,13 +342,12 @@
       <Route path="/purchases">
         <ProtectedRoute component={Purchases} allowedRoles={["admin", "merchant"]} />
       </Route>
-<<<<<<< HEAD
+
       <Route path="/purchases/admin">
         <ProtectedRoute component={AdminPurchases} allowedRoles={["admin"]} />
       </Route>
 
-=======
->>>>>>> e33af405
+
       <Route path="/stock-transfers">
         <ProtectedRoute component={StockTransfers} allowedRoles={["admin", "merchant"]} />
       </Route>
@@ -372,11 +367,11 @@
         <ProtectedRoute component={() => <ClerksProfile onLogout={handleLogout} />} allowedRoles={["admin", "merchant", "clerk"]} />
       </Route>
 
-<<<<<<< HEAD
+
       {/* Merchant */}
-=======
+
       {/* Merchant Routes */}
->>>>>>> e33af405
+
       <Route path="/stores">
         <ProtectedRoute component={Stores} allowedRoles={["merchant"]} />
       </Route>
@@ -386,7 +381,7 @@
       <Route path="/merchant-profile">
         <ProtectedRoute component={() => <MerchantProfile onLogout={handleLogout} />} allowedRoles={["merchant"]} />
       </Route>
-<<<<<<< HEAD
+
       {/* --- The route below is correctly defined and should not be causing a 404. --- */}
       <Route path="/merchant-user-management">
         <ProtectedRoute component={MerchantUserManagement} allowedRoles={["merchant"]} />
@@ -395,8 +390,7 @@
       <Route path ="/store-admin-user-management">
         <ProtectedRoute component={StoreAdminUserManagement} allowedRoles={["admin"]} />
       </Route>
-=======
->>>>>>> e33af405
+
 
       {/* 404 Not Found - This should be last */}
       <Route component={NotFound} />
