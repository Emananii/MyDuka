import React, { useState, useContext } from "react";
import { Route, Switch, Router, useLocation, Link } from "wouter";
// Removed duplicate import of Menu, Bell, User - only one is needed
import { Menu, Bell, User } from "lucide-react"; 

import { QueryClientProvider } from "@tanstack/react-query";
import { queryClient } from "./lib/queryClient";

import { Button } from "@/components/ui/button";
import { Toaster } from "@/components/ui/toaster";
import { TooltipProvider } from "@/components/ui/tooltip";

import Sidebar from "@/components/layout/sidebar";
import MobileNav from "@/components/layout/mobile-nav";
import AuthenticatedLayout from "@/components/layout/authenticated-layout";

import { Avatar, AvatarFallback, AvatarImage } from "@/components/ui/avatar";

// Auth pages
import Login from "@/components/auth/login-form";
import Register from "@/components/auth/register-form";

// Main app pages
import Dashboard from "@/pages/dashboard";
import Inventory from "@/pages/inventory";
import Purchases from "@/pages/purchases";
import StockTransfers from "@/pages/stock-transfers";
import Stores from "@/pages/stores"; // ✅ Correct import
import Reports from "@/pages/reports";
import Categories from "@/pages/categories";
import Suppliers from "@/pages/suppliers";

import AdminProfile from "@/pages/admin-profile";
import MerchantProfile from "@/pages/merchant-profile";
import ClerksProfile from "@/pages/clerks-profile";
import CashierProfile from "@/pages/cashier-profile";
import NotFound from "@/pages/not-found";

import { UserProvider, UserContext } from "@/context/UserContext";

import SupplyRequestDetailsPage from "@/pages/supply-request-details-page";
<<<<<<< HEAD
import POSInterfacePage from "@/pages/POS-interface";
import { Menu, Bell, User } from "lucide-react";
import { Button } from "@/components/ui/button";

=======
import POSInterfacePage from "@/pages/pos-interface";
// The duplicate import below has been removed:
// import { Menu, Bell, User } from "lucide-react"; 
// import { Button } from "@/components/ui/button"; // This Button import was also duplicated.
>>>>>>> 39260180

function MainLayout({ children }) {
  const [isMobileNavOpen, setIsMobileNavOpen] = useState(false);
  const { user } = useContext(UserContext);
  const [, navigate] = useLocation();

  // For debugging: Log the user object to see its structure after login
  console.log("User object in MainLayout:", user);

  // Compute profile path based on user role
  const profilePathMap = {
    admin: "/admin-profile",
    merchant: "/merchant-profile",
    clerk: "/clerks-profile",
    cashier: "/cashier-profile",
  };
  const profilePath = user?.role ? profilePathMap[user.role] : null;

  return (
    <div className="flex h-screen overflow-hidden">
      <Sidebar />
      <MobileNav
        isOpen={isMobileNavOpen}
        onClose={() => setIsMobileNavOpen(false)}
      />

      <div className="flex flex-col flex-1 overflow-hidden">
        {/* Header */}
        <header className="bg-white shadow-sm border-b border-gray-200">
          <div className="flex items-center justify-between px-6 py-4">
            <div className="flex items-center">
              <Button
                variant="ghost"
                size="sm"
                className="md:hidden mr-4"
                onClick={() => setIsMobileNavOpen(true)}
              >
                <Menu className="h-6 w-6" />
              </Button>
              <h2 className="text-2xl font-semibold text-gray-800">    MyDuka

              </h2>
            </div>

            <div className="flex items-center space-x-4">
              <Button variant="ghost" size="sm">
                <Bell className="h-5 w-5" />
              </Button>

              {/* Avatar / Login Button */}
              {user && profilePath ? (
                <Link href={profilePath} title="View Profile">
                  <Avatar>
                    <AvatarImage
                      src={user.avatar || "/default-avatar.jpg"}
                      alt={user.name || "User"}
                    />
                    <AvatarFallback>
                      {user.name ? user.name.charAt(0).toUpperCase() : "?"}
                    </AvatarFallback>
                  </Avatar>
                </Link>
              ) : (
                <Link href="/login">
                  <Button variant="outline">Login</Button>
                </Link>
              )}
            </div>
          </div>
        </header>

        <main className="flex-1 overflow-y-auto p-6">{children}</main>
      </div>
    </div>
  );
}

function AuthRoutes() {
  return (
    <Switch>
      <Route path="/login">
        <AuthenticatedLayout>
          <Login />
        </AuthenticatedLayout>
      </Route>

      <Route path="/register">
        <AuthenticatedLayout>
          <Register />
        </AuthenticatedLayout>
      </Route>

      <Route>
        <MainLayout>
          <AppRoutes />
        </MainLayout>
      </Route>
    </Switch>
  );
}

function AppRoutes() {
  const { logout } = useContext(UserContext);
  const [, navigate] = useLocation();

  const handleLogout = () => {
    if (logout) {
      logout();
    }
    // Redirect to login after logout
    navigate("/login");
  };

  return (
    <Switch>
      <Route path="/" component={Dashboard} />
      <Route path="/inventory" component={Inventory} />
      <Route path="/purchases" component={Purchases} />
      <Route path="/purchases/:id" component={SupplyRequestDetailsPage} />
      <Route path="/stock-transfers" component={StockTransfers} />

      {/* Corrected "Businesses" to "Stores" based on your project context from the previous `init.py` */}
      <Route path="/stores" component={Stores} />
      <Route path="/reports" component={Reports} />
      <Route path="/categories" component={Categories} />
      <Route path="/suppliers" component={Suppliers} />
      <Route path="/admin-profile"><AdminProfile onLogout={handleLogout} /></Route>
      <Route path="/merchant-profile"><MerchantProfile onLogout={handleLogout} /></Route>
      <Route path="/clerks-profile"><ClerksProfile onLogout={handleLogout} /></Route>
      <Route path="/cashier-profile"><CashierProfile onLogout={handleLogout} /></Route>

      {/* Removed duplicate routes */}
      
      <Route path="/pos" component={POSInterfacePage} />

      <Route component={NotFound} />
    </Switch>
  );
}

function App() {
  return (
    <QueryClientProvider client={queryClient}>
      <TooltipProvider>
        <UserProvider>
          <Router>
            <AuthRoutes />
            <Toaster />
          </Router>
        </UserProvider>
      </TooltipProvider>
    </QueryClientProvider>
  );
}

export default App;<|MERGE_RESOLUTION|>--- conflicted
+++ resolved
@@ -39,17 +39,10 @@
 import { UserProvider, UserContext } from "@/context/UserContext";
 
 import SupplyRequestDetailsPage from "@/pages/supply-request-details-page";
-<<<<<<< HEAD
-import POSInterfacePage from "@/pages/POS-interface";
-import { Menu, Bell, User } from "lucide-react";
-import { Button } from "@/components/ui/button";
-
-=======
 import POSInterfacePage from "@/pages/pos-interface";
 // The duplicate import below has been removed:
 // import { Menu, Bell, User } from "lucide-react"; 
 // import { Button } from "@/components/ui/button"; // This Button import was also duplicated.
->>>>>>> 39260180
 
 function MainLayout({ children }) {
   const [isMobileNavOpen, setIsMobileNavOpen] = useState(false);
