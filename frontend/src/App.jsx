--- conflicted
+++ resolved
@@ -161,9 +161,6 @@
 function AuthRoutes() {
   return (
     <Switch>
-<<<<<<< HEAD
-      {/* 🔁 Fallback login and registration */}
-=======
       {/* 🔐 Separate login pages for each role */}
       {/* Retained specific login paths from App.jsx_v1 logic for clarity */}
       <Route path="/login/admin">
@@ -180,7 +177,7 @@
       </Route>
 
       {/* 🔁 Fallback login */}
->>>>>>> 0dfd03ef
+
       <Route path="/login">
           <Login />
       </Route>
